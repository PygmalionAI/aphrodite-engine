--- conflicted
+++ resolved
@@ -3,11 +3,7 @@
 ray >= 2.9
 sentencepiece
 numpy
-<<<<<<< HEAD
-torch ~= 2.1.2
-=======
 torch == 2.2.0
->>>>>>> 842912d0
 transformers >= 4.36.0 # for mixtral
 uvicorn
 openai # for fastapi's openai proxy emulation
