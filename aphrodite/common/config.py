from typing import Optional, Union

import torch
from transformers import PretrainedConfig

from aphrodite.common.logger import init_logger
from aphrodite.transformers_utils.config import get_config
from aphrodite.common.utils import get_cpu_memory

from math import exp, log

logger = init_logger(__name__)

_GB = 1 << 30


class ModelConfig:
    """Configuration for the model.

    Args:
        model: Name or path of the huggingface model to use.
        tokenizer: Name or path of the huggingface tokenizer to use.
        tokenizer_mode: Tokenizer mode. "auto" will use the fast tokenizer if
            available, and "slow" will always use the slow tokenizer.
        trust_remote_code: Trust remote code (e.g., from HuggingFace) when
            downloading the model and tokenizer.
        download_dir: Directory to download and load the weights, default to the
            default cache directory of huggingface.
        load_format: The format of the model weights to load:
            "auto" will try to load the weights in the safetensors format and
                fall back to the pytorch bin format if safetensors format is
                not available.
            "pt" will load the weights in the pytorch bin format.
            "safetensors" will load the weights in the safetensors format.
            "npcache" will load the weights in pytorch format and store
                a numpy cache to speed up the loading.
            "dummy" will initialize the weights with random values, which is
                mainly for profiling.
        dtype: Data type for model weights and activations. The "auto" option
            will use FP16 precision for FP32 and FP16 models, and BF16 precision
            for BF16 models.
        seed: Random seed for reproducibility.
        revision: The specific model version to use. It can be a branch name,
            a tag name, or a commit id. If unspecified, will use the default
            version.
        max_model_len: Maximum length of a sequence (including prompt and
            output). If None, will be derived from the model.
        quantization: Quantization method that was used to quantize the model
            weights. If None, we assume the model weights are not quantized.
    """

    def __init__(
        self,
        model: str,
        tokenizer: str,
        tokenizer_mode: str,
        trust_remote_code: bool,
        download_dir: Optional[str],
        load_format: str,
        dtype: Union[str, torch.dtype],
        seed: int,
        revision: Optional[str] = None,
        max_model_len: Optional[int] = None,
        quantization: Optional[str] = None,
    ) -> None:
        self.model = model
        self.tokenizer = tokenizer
        self.tokenizer_mode = tokenizer_mode
        self.trust_remote_code = trust_remote_code
        self.download_dir = download_dir
        self.load_format = load_format
        self.seed = seed
        self.revision = revision
        self.quantization = quantization

        self.hf_config = get_config(model, trust_remote_code, revision)
        self.dtype = _get_and_verify_dtype(self.hf_config, dtype)
        self.max_model_len = _get_and_verify_max_len(self.hf_config,
                                                     max_model_len)
        self._verify_load_format()
        self._verify_tokenizer_mode()
        self._verify_quantization()

    def _verify_load_format(self) -> None:
        load_format = self.load_format.lower()
        if load_format not in [
                "auto", "pt", "safetensors", "npcache", "dummy"
        ]:
            raise ValueError(
                f"Unknown load format: {self.load_format}. Must be one of "
                "'auto', 'pt', 'safetensors', 'npcache', or 'dummy'.")
        self.load_format = load_format

    def _verify_tokenizer_mode(self) -> None:
        tokenizer_mode = self.tokenizer_mode.lower()
        if tokenizer_mode not in ["auto", "slow"]:
            raise ValueError(
                f"Unknown tokenizer mode: {self.tokenizer_mode}. Must be "
                "either 'auto' or 'slow'.")
        self.tokenizer_mode = tokenizer_mode

    def _verify_quantization(self) -> None:
<<<<<<< HEAD
        supported_quantization = ["awq", "squeezellm"]
        if self.quantization is None:
            return
        quantization = self.quantization.lower()
        if quantization not in supported_quantization:
            raise ValueError(
                f"Unknown quantization: {self.quantization}. Must be one of "
                f"{supported_quantization}.")
        self.quantization = quantization
=======
        supported_quantization = ["awq"]
        if self.quantization is not None:
            self.quantization = self.quantization.lower()

        hf_quant_config = getattr(self.hf_config, "quant_config", None)
        if hf_quant_config is not None:
            hf_quant_method = str(hf_quant_config["quant_method"]).lower()
            if self.quantization is None:
                self.quantization = hf_quant_method
            elif self.quantization != hf_quant_method:
                raise ValueError(
                    f"Model quantization method is {hf_quant_method} "
                    f"but quantization argument is {self.quantization}. "
                    "Please use the same quantization method.")
        if self.quantization is not None:
            if self.quantization not in supported_quantization:
                raise ValueError(
                    f"Unknown quantization method: {self.quantization}. "
                    f"Must be one of {supported_quantization}.")
        if self.quantization is not None:
            logger.warning(f"{self.quantization} quantization is not fully "
                           "optimized yet. The speed can be slower than "
                           "non-quantized models (16/32bit).")
>>>>>>> 9d4e437d

    def verify_with_parallel_config(
        self,
        parallel_config: "ParallelConfig",
    ) -> None:
        total_num_attention_heads = self.hf_config.num_attention_heads
        tensor_parallel_size = parallel_config.tensor_parallel_size
        if total_num_attention_heads % tensor_parallel_size != 0:
            raise ValueError(
                f"Total number of attention heads ({total_num_attention_heads})"
                " must be divisible by tensor parallel size "
                f"({tensor_parallel_size}).")

        total_num_hidden_layers = self.hf_config.num_hidden_layers
        pipeline_parallel_size = parallel_config.pipeline_parallel_size
        if total_num_hidden_layers % pipeline_parallel_size != 0:
            raise ValueError(
                f"Total number of hidden layers ({total_num_hidden_layers}) "
                "must be divisible by pipeline parallel size "
                f"({pipeline_parallel_size}).")

    def get_hidden_size(self) -> int:
        return self.hf_config.hidden_size

    def get_head_size(self) -> int:
        # FIXME: This may not be true for all models.
        return self.hf_config.hidden_size // self.hf_config.num_attention_heads

    def get_total_num_kv_heads(self) -> int:
        """Returns the total number of KV heads."""
        falcon_model_types = ["falcon", "RefinedWeb", "RefinedWebModel"]
        new_decoder_arch_falcon = (
            self.hf_config.model_type in falcon_model_types
            and getattr(self.hf_config, "new_decoder_architecture", False))
        if not new_decoder_arch_falcon and getattr(self.hf_config,
                                                   "multi_query", False):
            # Multi-query attention, only one KV head.
            # Currently, tensor parallelism is not supported in this case.
            return 1

        attributes = [
            "n_head_kv",
            "num_kv_heads",
            "num_key_value_heads",
            "multi_query_group_num",
        ]
        for attr in attributes:
            num_kv_heads = getattr(self.hf_config, attr, None)
            if num_kv_heads is not None:
                return num_kv_heads

        # For non-grouped-query attention models, the number of KV heads is
        # equal to the number of attention heads.
        return self.hf_config.num_attention_heads

    def get_num_kv_heads(self, parallel_config: "ParallelConfig") -> int:
        """Returns the number of KV heads per GPU."""
        total_num_kv_heads = self.get_total_num_kv_heads()
        # If tensor parallelism is used, we divide the number of KV heads by
        # the tensor parallel size. We will replicate the KV heads in the
        # case where the number of KV heads is smaller than the tensor
        # parallel size so each GPU has at least one KV head.
        return max(1,
                   total_num_kv_heads // parallel_config.tensor_parallel_size)

    def get_max_model_len(self) -> int:
        return self.max_model_len

    def get_num_layers(self, parallel_config: "ParallelConfig") -> int:
        total_num_hidden_layers = self.hf_config.num_hidden_layers
        return total_num_hidden_layers // parallel_config.pipeline_parallel_size


class CacheConfig:
    """Configuration for the KV cache.

    Args:
        block_size: Size of a cache block in number of tokens.
        gpu_memory_utilization: Fraction of GPU memory to use for the
            Aphrodite execution.
        swap_space: Size of the CPU swap space per GPU (in GiB).
    """

    def __init__(
        self,
        block_size: int,
        gpu_memory_utilization: float,
        swap_space: int,
        sliding_window: Optional[int] = None,
    ) -> None:
        self.block_size = block_size
        self.gpu_memory_utilization = gpu_memory_utilization
        self.swap_space_bytes = swap_space * _GB
        self.sliding_window = sliding_window
        self._verify_args()

        # Will be set after profiling.
        self.num_gpu_blocks = None
        self.num_cpu_blocks = None

    def _verify_args(self) -> None:
        if self.gpu_memory_utilization > 1.0:
            raise ValueError(
                "GPU memory utilization must be less than 1.0. Got "
                f"{self.gpu_memory_utilization}.")

    def verify_with_parallel_config(
        self,
        parallel_config: "ParallelConfig",
    ) -> None:
        total_cpu_memory = get_cpu_memory()
        # FIXME: Here, it is assumed that the GPUs in a tensor parallel
        # group are in the same node. However, the GPUs may span multiple nodes.
        num_gpus_per_node = parallel_config.tensor_parallel_size
        cpu_memory_usage = self.swap_space_bytes * num_gpus_per_node

        msg = (f"{cpu_memory_usage / _GB:.2f} GiB out of "
               f"the {total_cpu_memory / _GB:.2f} GiB total CPU memory is "
               "allocated for the swap space.")
        if cpu_memory_usage > 0.7 * total_cpu_memory:
            raise ValueError("Too large swap space. " + msg)
        elif cpu_memory_usage > 0.4 * total_cpu_memory:
            logger.warning("Possibly too large swap space. " + msg)


class ParallelConfig:
    """Configuration for the distributed execution.

    Args:
        pipeline_parallel_size: Number of pipeline parallel groups.
        tensor_parallel_size: Number of tensor parallel groups.
        worker_use_ray: Whether to use Ray for model workers. Will be set to
            True if either pipeline_parallel_size or tensor_parallel_size is
            greater than 1.
    """

    def __init__(
        self,
        pipeline_parallel_size: int,
        tensor_parallel_size: int,
        worker_use_ray: bool,
        max_parallel_loading_workers: Optional[int] = None,
    ) -> None:
        self.pipeline_parallel_size = pipeline_parallel_size
        self.tensor_parallel_size = tensor_parallel_size
        self.worker_use_ray = worker_use_ray
        self.max_parallel_loading_workers = max_parallel_loading_workers

        self.world_size = pipeline_parallel_size * tensor_parallel_size
        if self.world_size > 1:
            self.worker_use_ray = True
        self._verify_args()

    def _verify_args(self) -> None:
        if self.pipeline_parallel_size > 1:
            raise NotImplementedError(
                "Pipeline parallelism is not supported yet.")


class SchedulerConfig:
    """Scheduler configuration.

    Args:
        max_num_batched_tokens: Maximum number of tokens to be processed in
            a single iteration.
        max_num_seqs: Maximum number of sequences to be processed in a single
            iteration.
        max_model_len: Maximum length of a sequence (including prompt
            and generated text).
        max_paddings: Maximum number of paddings to be added to a batch.
    """

    def __init__(
        self,
        max_num_batched_tokens: Optional[int],
        max_num_seqs: int,
        max_model_len: int,
        max_paddings: int,
    ) -> None:
        if max_num_batched_tokens is not None:
            self.max_num_batched_tokens = max_num_batched_tokens
        else:
            self.max_num_batched_tokens = max(max_model_len, 2048)
        self.max_num_seqs = max_num_seqs
        self.max_model_len = max_model_len
        self.max_paddings = max_paddings
        self._verify_args()

    def _verify_args(self) -> None:
        if self.max_num_batched_tokens < self.max_model_len:
            raise ValueError(
                f"max_num_batched_tokens ({self.max_num_batched_tokens}) is "
                f"smaller than max_model_len ({self.max_model_len}). "
                f"This effectively limits the maximum sequence length to "
                f"max_num_batched_tokens and makes Aphrodite reject longer "
                f"sequences. Please increase max_num_batched_tokens or "
                f"decrease max_model_len.")
        if self.max_num_batched_tokens < self.max_num_seqs:
            raise ValueError(
                f"max_num_batched_tokens ({self.max_num_batched_tokens}) must "
                "be greater than or equal to max_num_seqs "
                f"({self.max_num_seqs}).")


_STR_DTYPE_TO_TORCH_DTYPE = {
    "half": torch.float16,
    "float16": torch.float16,
    "float": torch.float32,
    "float32": torch.float32,
    "bfloat16": torch.bfloat16,
}


def _get_and_verify_dtype(
    config: PretrainedConfig,
    dtype: Union[str, torch.dtype],
) -> torch.dtype:
    # NOTE: getattr(config, "torch_dtype", torch.float32) is not correct
    # because config.torch_dtype can be None.
    config_dtype = getattr(config, "torch_dtype", None)
    if config_dtype is None:
        config_dtype = torch.float32

    if isinstance(dtype, str):
        dtype = dtype.lower()
        if dtype == "auto":
            if config_dtype == torch.float32:
                torch_dtype = torch.float16
            else:
                torch_dtype = config_dtype
        else:
            if dtype not in _STR_DTYPE_TO_TORCH_DTYPE:
                raise ValueError(f"Unknown dtype: {dtype}. Must be one of "
                                 f"{list(_STR_DTYPE_TO_TORCH_DTYPE.keys())}.")
            torch_dtype = _STR_DTYPE_TO_TORCH_DTYPE[dtype]
    elif isinstance(dtype, torch.dtype):
        torch_dtype = dtype
    else:
        raise ValueError(
            f"Unknown dtype: {dtype}. Must be either a string or a torch "
            "dtype.")

    # Verify the dtype.
    if torch_dtype != config_dtype:
        if torch_dtype == torch.float32:
            # Upcasting to float32 is allowed.
            pass
        elif config_dtype == torch.float32:
            # Downcasting from float32 to float16 or bfloat16 is allowed.
            pass
        else:
            # Casting between float16 and bfloat16 is allowed with a warning.
            logger.warning(f"Casting {config_dtype} to {torch_dtype}.")

    return torch_dtype


def _get_and_verify_max_len(
    hf_config: PretrainedConfig,
    max_model_len: Optional[int],
) -> int:
    """Get and verify the model's maximum length."""
    derived_max_model_len = float("inf")
    possible_keys = [
        "max_position_embeddings",
        "n_positions",
        "max_seq_len",
        "max_sequence_length",
        "max_seq_length",
        "seq_len",
    ]
    for key in possible_keys:
        max_len_key = getattr(hf_config, key, None)
        if max_len_key is not None:
            derived_max_model_len = min(derived_max_model_len, max_len_key)
    if derived_max_model_len == float("inf"):
        if max_model_len is not None:
            # If max_model_len is specified, we use it.
            return max_model_len
        default_max_len = 2048
        logger.warning(
            "The model's config.json does not contain any of the following "
            "keys to determine the original maximum length of the model: "
            f"{possible_keys}. Assuming the model's maximum length is "
            f"{default_max_len}.")
        derived_max_model_len = default_max_len

    rope_scaling = getattr(hf_config, "rope_scaling", None)
    if rope_scaling is not None:
        assert "factor" in rope_scaling
        scaling_factor = rope_scaling["factor"]
        if rope_scaling["type"] == "yarn":
            derived_max_model_len = rope_scaling[
                "original_max_position_embeddings"]
        derived_max_model_len *= scaling_factor

    if max_model_len is None:
        max_model_len = derived_max_model_len
    elif max_model_len > derived_max_model_len:
        if derived_max_model_len == 4096:
            scaling_factor = exp(
                log((max_model_len - 1150.29) / 2982.33) / .884113)
        else:
            scaling_factor = max_model_len / derived_max_model_len

        hf_config.rope_scaling = {"factor": scaling_factor, "type": "dynamic"}
        logger.warning(
            f"User-specified max_model_len {max_model_len} is higher than "
            f"the original {derived_max_model_len}. "
            "Attempting to use RoPE scaling.")
        derived_max_model_len = max_model_len
    return int(max_model_len)<|MERGE_RESOLUTION|>--- conflicted
+++ resolved
@@ -100,17 +100,6 @@
         self.tokenizer_mode = tokenizer_mode
 
     def _verify_quantization(self) -> None:
-<<<<<<< HEAD
-        supported_quantization = ["awq", "squeezellm"]
-        if self.quantization is None:
-            return
-        quantization = self.quantization.lower()
-        if quantization not in supported_quantization:
-            raise ValueError(
-                f"Unknown quantization: {self.quantization}. Must be one of "
-                f"{supported_quantization}.")
-        self.quantization = quantization
-=======
         supported_quantization = ["awq"]
         if self.quantization is not None:
             self.quantization = self.quantization.lower()
@@ -134,7 +123,6 @@
             logger.warning(f"{self.quantization} quantization is not fully "
                            "optimized yet. The speed can be slower than "
                            "non-quantized models (16/32bit).")
->>>>>>> 9d4e437d
 
     def verify_with_parallel_config(
         self,
