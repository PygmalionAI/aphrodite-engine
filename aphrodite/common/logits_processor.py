--- conflicted
+++ resolved
@@ -5,12 +5,7 @@
 class LogitsProcessor(ABC):
 
     @abstractmethod
-<<<<<<< HEAD
     def __call__(self, logits: torch.Tensor, output_tokens: list[list[int]]) -> None:
-=======
-    def __call__(self, logits: torch.Tensor,
-                 output_tokens: list[list[int]]) -> None:
->>>>>>> 1c988a48
         """Logits are edited in-place"""
         pass
 
@@ -46,18 +41,14 @@
                                      1 / (1 - (values / 100)))
         logits[0, keys] *= update_factors
 
-<<<<<<< HEAD
-        
-=======
 
->>>>>>> 1c988a48
 class BanEOSUntil(LogitsProcessor):
     """Bans the EOS token until a certain condition is met.
     In this case, 'number of output tokens'.
 
     With this condition, both 'min_tokens' and 'ignore_eos'
     parameters can be handled gracefully."""
-<<<<<<< HEAD
+
     def __init__(self, min_tokens:int, eos_token_id:int):
         self._min_tokens = min_tokens
         self._eos_token_id = eos_token_id
@@ -74,15 +65,4 @@
         self._banned_token_ids = banned_token_ids
 
     def __call__(self, logits: torch.Tensor, output_tokens: list[list[int]]) -> None:
-        logits[:, self._banned_token_ids] = -float("inf")
-=======
-
-    def __init__(self, min_tokens: int, eos_token_id: int):
-        self._min_tokens = min_tokens
-        self._eos_token_id = eos_token_id
-
-    def __call__(self, logits, output_tokens):
-        for i in range(len(output_tokens)):
-            if len(output_tokens[i]) < self._min_tokens:
-                logits[i][self._eos_token_id] = -float("inf")
->>>>>>> 1c988a48
+        logits[:, self._banned_token_ids] = -float("inf")