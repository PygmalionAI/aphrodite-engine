"""Sampling parameters for text generation."""
from enum import IntEnum
from functools import cached_property
from typing import List, Optional, Union
from aphrodite.common.logits_processor import LogitsProcessor

_SAMPLING_EPS = 1e-5


class SamplingType(IntEnum):
    GREEDY = 0
    RANDOM = 1
    BEAM = 2


class SamplingParams:
    """Sampling parameters for text generation.

    Overall, we follow the sampling parameters from the OpenAI text completion
    API (https://platform.openai.com/docs/api-reference/completions/create).
    In addition, we support multiple additional samplers which are not supported
    by OpenAI.

    Args:
        n: Number of output sequences to return for the given prompt.
        best_of: Number of output sequences that are generated from the prompt.
            From these `best_of` sequences, the top `n` sequences are returned.
            `best_of` must be greater than or equal to `n`. This is treated as
            the beam width when `use_beam_search` is True. By default, `best_of`
            is set to `n`.
        presence_penalty: Float that penalizes new tokens based on whether they
            appear in the generated text so far. Values > 0 encourage the model
            to use new tokens, while values < 0 encourage the model to repeat
            tokens.
        frequency_penalty: Float that penalizes new tokens based on their
            frequency in the generated text so far. Values > 0 encourage the
            model to use new tokens, while values < 0 encourage the model to
            repeat tokens.
        repetition_penalty: Float that penalizes new tokens based on their
            frequency in the generated text so far.
            freq_pen is applied additively while
            rep_pen is applied multiplicatively. 
            Must be in [1, inf). Set to 1 to disable the effect.
        temperature: Float that controls the randomness of the sampling. Lower
            values make the model more deterministic, while higher values make
            the model more random. Zero means greedy sampling.
        top_p: Float that controls the cumulative probability of the top tokens
            to consider. Must be in (0, 1]. Set to 1 to consider all tokens.
        top_k: Integer that controls the number of top tokens to consider. Set
            to -1 to consider all tokens.
        top_a: Float that controls the cutoff for Top-A sampling.
            Exact cutoff is top_a*max_prob**2. Must be in [0,inf], 0 to disable.
        tfs: Float that controls the cummulative approximate curvature of the
            distribution to retain for Tail Free Sampling.
            Must be in (0, 1]. Set to 1 to disable
        eta_cutoff: Float that controls the cutoff treshold for Eta sampling
            (a form of entropy adaptive truncation sampling)
            treshold is computed as min(eta, sqrt(eta)*entropy(probs)).
            Specified in units of 1e-4. Set to 0 to disable
        epsilon_cutoff: Float that controls the cutoff treshold for Epsilon sampling
            (simple probability treshold truncation).
            Specified in units of 1e-4. Set to 0 to disable.
        typical_p: Float that controls the cumulative probability of tokens
            closest in surprise to the expected surprise to consider.
            Must be in (0, 1]. Set to 1 to disable.
        use_beam_search: Whether to use beam search instead of sampling.
        length_penalty: Float that penalizes sequences based on their length.
            Used in beam search.
        early_stopping: Controls the stopping condition for beam search. It
            accepts the following values: `True`, where the generation stops as
            soon as there are `best_of` complete candidates; `False`, where an
            heuristic is applied and the generation stops when is it very
            unlikely to find better candidates; `"never"`, where the beam search
            procedure only stops when there cannot be better candidates
            (canonical beam search algorithm).
        stop: List of strings that stop the generation when they are generated.
            The returned output will not contain the stop strings.
        stop_token_ids: List of tokens that stop the generation when they are
            generated. The returned output will contain the stop tokens unless
            the stop tokens are sepcial tokens.
        ignore_eos: Whether to ignore the EOS token and continue generating
            tokens after the EOS token is generated.
        max_tokens: Maximum number of tokens to generate per output sequence.
        logprobs: Number of log probabilities to return per output token.
<<<<<<< HEAD
            Note that the implementation follows the OpenAI API: The return
            result includes the log probabilities on the `logprobs` most likely
            tokens, as well the chosen tokens. The API will always return the
            log probability of the sampled token, so there  may be up to
            `logprobs+1` elements in the response.
        prompt_logprobs: Number of log probabilities to return per prompt token.
=======
        custom_token_bans: List of token IDs to ban from generating
>>>>>>> 12e296b5
        skip_special_tokens: Whether to skip special tokens in the output.
            defaults to true.
        logits_processors: List of LogitsProcessors to change the probability
            of token prediction at runtime.
    """

    def __init__(
        self,
        n: int = 1,
        best_of: Optional[int] = None,
        presence_penalty: float = 0.0,
        frequency_penalty: float = 0.0,
        repetition_penalty: float = 1.0,
        temperature: float = 1.0,
        top_p: float = 1.0,
        top_k: int = -1,
        top_a: float = 0.0,
        tfs: float = 1.0,
        eta_cutoff: float = 0.0,
        epsilon_cutoff: float = 0.0,
        typical_p: float = 1.0,
        use_beam_search: bool = False,
        length_penalty: float = 1.0,
        early_stopping: Union[bool, str] = False,
        stop: Union[None, str, List[str]] = None,
        stop_token_ids: List[int] = None,
        ignore_eos: bool = False,
        max_tokens: int = 16,
        logprobs: Optional[int] = None,
<<<<<<< HEAD
        prompt_logprobs: Optional[int] = None,
=======
        custom_token_bans: Optional[List[int]] = None,
>>>>>>> 12e296b5
        skip_special_tokens: bool = True,
        logits_processors: List[LogitsProcessor] = None,
    ) -> None:
        self.n = n
        self.best_of = best_of if best_of is not None else n
        self.presence_penalty = presence_penalty
        self.frequency_penalty = frequency_penalty
        self.repetition_penalty = repetition_penalty
        self.temperature = temperature
        self.top_p = top_p
        self.top_k = top_k
        self.top_a = top_a
        self.tfs = tfs
        self.eta_cutoff = eta_cutoff
        self.epsilon_cutoff = epsilon_cutoff
        self.typical_p = typical_p
        self.use_beam_search = use_beam_search
        self.length_penalty = length_penalty
        self.early_stopping = early_stopping
        if stop is None:
            self.stop = []
        elif isinstance(stop, str):
            self.stop = [stop]
        else:
            self.stop = list(stop)
        if stop_token_ids is None:
            self.stop_token_ids = []
        else:
            self.stop_token_ids = list(stop_token_ids)
        self.ignore_eos = ignore_eos
        self.max_tokens = max_tokens
        self.logprobs = logprobs
<<<<<<< HEAD
        self.prompt_logprobs = prompt_logprobs
=======
        self.custom_token_bans = custom_token_bans or []
>>>>>>> 12e296b5
        self.skip_special_tokens = skip_special_tokens
        self.logits_processors = logits_processors or []

        self._verify_args()
        if self.use_beam_search:
            self._verify_beam_search()
        else:
            self._verify_non_beam_search()
            if self.temperature < _SAMPLING_EPS:
                # Zero temperature means greedy sampling.
                self._verify_greedy_sampling()

    def _verify_args(self) -> None:
        if self.n < 1:
            raise ValueError(f"n must be at least 1, got {self.n}.")
        if self.best_of < self.n:
            raise ValueError(f"best_of must be greater than or equal to n, "
                             f"got n={self.n} and best_of={self.best_of}.")
        if not -2.0 <= self.presence_penalty <= 2.0:
            raise ValueError("presence_penalty must be in [-2, 2], got "
                             f"{self.presence_penalty}.")
        if not -2.0 <= self.frequency_penalty <= 2.0:
            raise ValueError("frequency_penalty must be in [-2, 2], got "
                             f"{self.frequency_penalty}.")
        if not 1.0 <= self.repetition_penalty:
            raise ValueError("repetition_penalty must be in [1, inf), got "
                             f"{self.repetition_penalty}.")
        if self.temperature < 0.0:
            raise ValueError(
                f"temperature must be non-negative, got {self.temperature}.")
        if not 0.0 < self.top_p <= 1.0:
            raise ValueError(f"top_p must be in (0, 1], got {self.top_p}.")
        if self.top_k < -1 or self.top_k == 0:
            raise ValueError(f"top_k must be -1 (disable), or at least 1, "
                             f"got {self.top_k}.")
        if not 0.0 <= self.top_a <= 1.0:
            raise ValueError(f"top_a must be in [0, 1], got {self.top_a}.")
        if not 0.0 < self.tfs <= 1.0:
            raise ValueError(f"tfs must be in (0, 1], got {self.tfs}.")
        if not 0.0 <= self.epsilon_cutoff <= 1000.0:
            raise ValueError(f"epsilon_cutoff must be in [0, 1000], got {self.epsilon_cutoff}.")
        if not self.eta_cutoff >= 0:
            raise ValueError(f"eta_cutoff must be non negative, got {self.eta_cutoff}.")
        if not 0.0 <= self.typical_p <= 1.0:
            raise ValueError(f"typical_p must be in (0, 1], got {self.typical_p}.")
        if self.max_tokens < 1:
            raise ValueError(
                f"max_tokens must be at least 1, got {self.max_tokens}.")
        if self.logprobs is not None and self.logprobs < 0:
            raise ValueError(
                f"logprobs must be non-negative, got {self.logprobs}.")
        if self.prompt_logprobs is not None and self.prompt_logprobs < 0:
            raise ValueError(
                f"prompt_logprobs must be non-negative, got {self.prompt_logprobs}.")

    def _verify_beam_search(self) -> None:
        if self.best_of == 1:
            raise ValueError("best_of must be greater than 1 when using beam "
                             f"search. Got {self.best_of}.")
        if self.temperature > _SAMPLING_EPS:
            raise ValueError("temperature must be 0 when using beam search.")
        if self.top_p < 1.0 - _SAMPLING_EPS:
            raise ValueError("top_p must be 1 when using beam search.")
        if self.top_k != -1:
            raise ValueError("top_k must be -1 when using beam search.")
        if self.early_stopping not in [True, False, "never"]:
            raise ValueError(
                f"early_stopping must be True, False, or 'never', "
                f"got {self.early_stopping}.")

    def _verify_non_beam_search(self) -> None:
        if self.early_stopping is not False:
            raise ValueError("early_stopping is not effective and must be "
                             "False when not using beam search.")
        if (self.length_penalty < 1.0 - _SAMPLING_EPS
                or self.length_penalty > 1.0 + _SAMPLING_EPS):
            raise ValueError(
                "length_penalty is not effective and must be the "
                "default value of 1.0 when not using beam search.")

    def _verify_greedy_sampling(self) -> None:
        if self.best_of > 1:
            raise ValueError("best_of must be 1 when using greedy sampling."
                             f"Got {self.best_of}.")
        if self.top_p < 1.0 - _SAMPLING_EPS:
            raise ValueError("top_p must be 1 when using greedy sampling.")
        if self.top_k != -1:
            raise ValueError("top_k must be -1 when using greedy sampling.")

    @cached_property
    def sampling_type(self) -> SamplingType:
        if self.use_beam_search:
            return SamplingType.BEAM
        if self.temperature < _SAMPLING_EPS:
            return SamplingType.GREEDY
        return SamplingType.RANDOM

    def __repr__(self) -> str:
        return (f"SamplingParams(n={self.n}, "
                f"best_of={self.best_of}, "
                f"presence_penalty={self.presence_penalty}, "
                f"frequency_penalty={self.frequency_penalty}, "
                f"repetition_penalty={self.repetition_penalty}, "
                f"temperature={self.temperature}, "
                f"top_p={self.top_p}, "
                f"top_k={self.top_k}, "
                f"top_a={self.top_a}, "
                f"tfs={self.tfs}, "
                f"eta_cutoff={self.eta_cutoff}, "
                f"epsilon_cutoff={self.epsilon_cutoff}, "
                f"typical_p={self.typical_p}, "
                f"use_beam_search={self.use_beam_search}, "
                f"length_penalty={self.length_penalty}, "
                f"early_stopping={self.early_stopping}, "
                f"stop={self.stop}, "
                f"ignore_eos={self.ignore_eos}, "
                f"max_tokens={self.max_tokens}, "
                f"custom_token_bans={self.custom_token_bans}, "
                f"logprobs={self.logprobs}, "
                f"prompt_logprobs={self.prompt_logprobs}, "
                f"skip_special_tokens={self.skip_special_tokens})")<|MERGE_RESOLUTION|>--- conflicted
+++ resolved
@@ -82,16 +82,13 @@
             tokens after the EOS token is generated.
         max_tokens: Maximum number of tokens to generate per output sequence.
         logprobs: Number of log probabilities to return per output token.
-<<<<<<< HEAD
             Note that the implementation follows the OpenAI API: The return
             result includes the log probabilities on the `logprobs` most likely
             tokens, as well the chosen tokens. The API will always return the
             log probability of the sampled token, so there  may be up to
             `logprobs+1` elements in the response.
         prompt_logprobs: Number of log probabilities to return per prompt token.
-=======
         custom_token_bans: List of token IDs to ban from generating
->>>>>>> 12e296b5
         skip_special_tokens: Whether to skip special tokens in the output.
             defaults to true.
         logits_processors: List of LogitsProcessors to change the probability
@@ -121,11 +118,8 @@
         ignore_eos: bool = False,
         max_tokens: int = 16,
         logprobs: Optional[int] = None,
-<<<<<<< HEAD
         prompt_logprobs: Optional[int] = None,
-=======
         custom_token_bans: Optional[List[int]] = None,
->>>>>>> 12e296b5
         skip_special_tokens: bool = True,
         logits_processors: List[LogitsProcessor] = None,
     ) -> None:
@@ -158,11 +152,8 @@
         self.ignore_eos = ignore_eos
         self.max_tokens = max_tokens
         self.logprobs = logprobs
-<<<<<<< HEAD
         self.prompt_logprobs = prompt_logprobs
-=======
         self.custom_token_bans = custom_token_bans or []
->>>>>>> 12e296b5
         self.skip_special_tokens = skip_special_tokens
         self.logits_processors = logits_processors or []
 
