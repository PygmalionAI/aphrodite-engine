import argparse
import json
from typing import AsyncGenerator

from fastapi import (BackgroundTasks, Header, FastAPI, HTTPException, Request)
from fastapi.middleware.cors import CORSMiddleware
from fastapi.responses import JSONResponse, Response, StreamingResponse
import uvicorn

from aphrodite.engine.args_tools import AsyncEngineArgs
from aphrodite.engine.async_aphrodite import AsyncAphrodite
from aphrodite.common.sampling_params import SamplingParams
from aphrodite.common.utils import random_uuid
from aphrodite.common.logits_processor import BanEOSUntil

TIMEOUT_KEEP_ALIVE = 5  # seconds.
TIMEOUT_TO_PREVENT_DEADLOCK = 1  # seconds.

app = FastAPI()
engine = None

valid_api_key = "EMPTY"

app.add_middleware(
    CORSMiddleware,
    allow_origins=["*"],
    allow_credentials=True,
    allow_methods=["*"],
    allow_headers=["*"],
)


@app.post("/api/v1/generate")
async def generate(
    request: Request, x_api_key: str = Header(None)) -> Response:
    """Generate completion for the request.

    The request should be a JSON object with the following fields:
    - prompt: the prompt to use for the generation.
    - stream: whether to stream the results or not.
    - other fields: the sampling parameters (See `SamplingParams` for details).
    """
    if x_api_key is None or x_api_key != valid_api_key:
        raise HTTPException(status_code=401,
                            detail="Unauthorized. Please acquire an API key.")

    request_dict = await request.json()
    prompt = request_dict.pop("prompt")
    stream = request_dict.pop("stream", False)
<<<<<<< HEAD
    
    if 'stopping_strings' in request_dict:
        request_dict['stop'] = request_dict.pop('stopping_strings')
    if 'max_new_tokens' in request_dict:
        request_dict['max_tokens'] = request_dict.pop('max_new_tokens')
    if 'min_length' in request_dict:
        request_dict['min_tokens'] = request_dict.pop('min_length')
    if 'ban_eos_token' in request_dict:
        request_dict['ignore_eos'] = request_dict.pop('ban_eos_token')
    if 'top_k' in request_dict and request_dict['top_k'] == 0:
        request_dict['top_k'] = -1

    request_dict['logits_processors'] = []

    min_length = request_dict.pop('min_tokens', 0)
    if request_dict.get('ignore_eos', False):  # ignore_eos/ban_eos_token is functionally equivalent to `min_tokens = max_tokens`
        min_length = request_dict.get('max_tokens', 16)

    if min_length:
        request_dict['logits_processors'].append(BanEOSUntil(min_length, engine.engine.tokenizer.eos_token_id))

=======

    if "stopping_strings" in request_dict:
        request_dict["stop"] = request_dict.pop("stopping_strings")
    if "max_new_tokens" in request_dict:
        request_dict["max_tokens"] = request_dict.pop("max_new_tokens")
    if "min_length" in request_dict:
        request_dict["min_tokens"] = request_dict.pop("min_length")
    if "ban_eos_token" in request_dict:
        request_dict["ignore_eos"] = request_dict.pop("ban_eos_token")
    if "top_k" in request_dict and request_dict["top_k"] == 0:
        request_dict["top_k"] = -1

    request_dict["logits_processors"] = []

    min_length = request_dict.pop("min_tokens", 0)
    if request_dict.get(
            "ignore_eos",
            False):  # ignore_eos/ban_eos_token is functionally equivalent
        # to `min_tokens = max_tokens`
        min_length = request_dict.get("max_tokens", 16)

    if min_length:
        request_dict["logits_processors"].append(
            BanEOSUntil(min_length, engine.engine.tokenizer.eos_token_id))

>>>>>>> 1c988a48
    sampling_params = SamplingParams()
    for key, value in request_dict.items():
        if hasattr(sampling_params, key):
            setattr(sampling_params, key, value)

    request_id = random_uuid()

    results_generator = engine.generate(prompt, sampling_params, request_id)

    # Streaming case
    async def stream_results() -> AsyncGenerator[bytes, None]:
        async for request_output in results_generator:
            # prompt = request_output.prompt
            text_outputs = [{
                "text": output.text
            } for output in request_output.outputs]
            ret = {"results": text_outputs}
            yield (json.dumps(ret) + "\n\n").encode("utf-8")

    async def abort_request() -> None:
        await engine.abort(request_id)

    if stream:
        background_tasks = BackgroundTasks()
        background_tasks.add_task(abort_request)
        return StreamingResponse(stream_results(), background=background_tasks)

    # Non-streaming case
    final_output = None
    async for request_output in results_generator:
        if await request.is_disconnected():
            # Abort the request if the client disconnects.
            await engine.abort(request_id)
            return Response(status_code=499)
        final_output = request_output

    assert final_output is not None
    prompt = final_output.prompt
    text_outputs = [{"text": output.text} for output in final_output.outputs]
    response_data = {"results": text_outputs}
    return JSONResponse(response_data)


@app.get("/api/v1/model")
async def get_model_name() -> JSONResponse:
    """Return the model name based on the EngineArgs configuration."""
    if engine is not None:
        model_name = engine_args.model
        result = {"result": model_name}
        return JSONResponse(content=result)
    else:
        return JSONResponse(content={"result": "Read Only"}, status_code=500)


if __name__ == "__main__":
    parser = argparse.ArgumentParser()
    parser.add_argument("--host", type=str, default="localhost")
    parser.add_argument("--port", type=int, default=2242)
    parser = AsyncEngineArgs.add_cli_args(parser)
    args = parser.parse_args()

    engine_args = AsyncEngineArgs.from_cli_args(args)
    engine = AsyncAphrodite.from_engine_args(engine_args)

    uvicorn.run(app,
                host=args.host,
                port=args.port,
                log_level="debug",
                timeout_keep_alive=TIMEOUT_KEEP_ALIVE)<|MERGE_RESOLUTION|>--- conflicted
+++ resolved
@@ -47,8 +47,7 @@
     request_dict = await request.json()
     prompt = request_dict.pop("prompt")
     stream = request_dict.pop("stream", False)
-<<<<<<< HEAD
-    
+
     if 'stopping_strings' in request_dict:
         request_dict['stop'] = request_dict.pop('stopping_strings')
     if 'max_new_tokens' in request_dict:
@@ -69,33 +68,6 @@
     if min_length:
         request_dict['logits_processors'].append(BanEOSUntil(min_length, engine.engine.tokenizer.eos_token_id))
 
-=======
-
-    if "stopping_strings" in request_dict:
-        request_dict["stop"] = request_dict.pop("stopping_strings")
-    if "max_new_tokens" in request_dict:
-        request_dict["max_tokens"] = request_dict.pop("max_new_tokens")
-    if "min_length" in request_dict:
-        request_dict["min_tokens"] = request_dict.pop("min_length")
-    if "ban_eos_token" in request_dict:
-        request_dict["ignore_eos"] = request_dict.pop("ban_eos_token")
-    if "top_k" in request_dict and request_dict["top_k"] == 0:
-        request_dict["top_k"] = -1
-
-    request_dict["logits_processors"] = []
-
-    min_length = request_dict.pop("min_tokens", 0)
-    if request_dict.get(
-            "ignore_eos",
-            False):  # ignore_eos/ban_eos_token is functionally equivalent
-        # to `min_tokens = max_tokens`
-        min_length = request_dict.get("max_tokens", 16)
-
-    if min_length:
-        request_dict["logits_processors"].append(
-            BanEOSUntil(min_length, engine.engine.tokenizer.eos_token_id))
-
->>>>>>> 1c988a48
     sampling_params = SamplingParams()
     for key, value in request_dict.items():
         if hasattr(sampling_params, key):
