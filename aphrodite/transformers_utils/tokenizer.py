import os
from typing import Optional, Union

from loguru import logger
from transformers import (AutoTokenizer, PreTrainedTokenizer,
                          PreTrainedTokenizerFast)

<<<<<<< HEAD
from aphrodite.lora.request import LoRARequest
from aphrodite.common.utils import make_async, is_neuron
=======
from aphrodite.common.config import APHRODITE_USE_MODELSCOPE
from aphrodite.common.utils import make_async
from aphrodite.lora.request import LoRARequest
>>>>>>> a2a24e9b
from aphrodite.transformers_utils.tokenizers import BaichuanTokenizer

if not is_neuron():
    from aphrodite.quantization.gguf_utils import GGUFReader

def get_cached_tokenizer(
    tokenizer: Union[PreTrainedTokenizer, PreTrainedTokenizerFast]
) -> Union[PreTrainedTokenizer, PreTrainedTokenizerFast]:
    """Get tokenizer with cached properties.

    This will patch the tokenizer object in place.

    By default, transformers will recompute multiple tokenizer properties
    each time they are called, leading to a significant slowdown. This
    function caches these properties for faster access."""

    tokenizer_all_special_ids = set(tokenizer.all_special_ids)
    tokenizer_all_special_tokens_extended = (
        tokenizer.all_special_tokens_extended)
    tokenizer_all_special_tokens = set(tokenizer.all_special_tokens)
    tokenizer_len = len(tokenizer)

    class CachedTokenizer(tokenizer.__class__):  # type: ignore

        @property
        def all_special_ids(self):
            return tokenizer_all_special_ids

        @property
        def all_special_tokens(self):
            return tokenizer_all_special_tokens

        @property
        def all_special_tokens_extended(self):
            return tokenizer_all_special_tokens_extended

        def __len__(self):
            return tokenizer_len

    CachedTokenizer.__name__ = f"Cached{tokenizer.__class__.__name__}"

    tokenizer.__class__ = CachedTokenizer
    return tokenizer


def get_tokenizer(
    tokenizer_name: str,
    *args,
    tokenizer_mode: str = "auto",
    trust_remote_code: bool = False,
    tokenizer_revision: Optional[str] = None,
    download_dir: Optional[str] = None,
    **kwargs,
) -> Union[PreTrainedTokenizer, PreTrainedTokenizerFast]:
    """Gets a tokenizer for the given model name via Huggingface/modelscope."""
    if APHRODITE_USE_MODELSCOPE:
        # download model from ModelScope hub,
        # lazy import so that modelscope is not required for normal use.
        # pylint: disable=C.
        from modelscope.hub.snapshot_download import snapshot_download

        # Only set the tokenizer here, model will be downloaded on the workers.
        if not os.path.exists(tokenizer_name):
            tokenizer_path = snapshot_download(
                model_id=tokenizer_name,
                cache_dir=download_dir,
                revision=tokenizer_revision,
                # Ignore weights - we only need the tokenizer.
                ignore_file_pattern=["*.pt", "*.safetensors", "*.bin"])
            tokenizer_name = tokenizer_path

    if tokenizer_mode == "slow":
        if kwargs.get("use_fast", False):
            raise ValueError(
                "Cannot use the fast tokenizer in slow tokenizer mode.")
        kwargs["use_fast"] = False

    try:
        tokenizer = AutoTokenizer.from_pretrained(
            tokenizer_name,
            *args,
            trust_remote_code=trust_remote_code,
            tokenizer_revision=tokenizer_revision,
            **kwargs)
    except ValueError as e:
        # If the error pertains to the tokenizer class not existing or not
        # currently being imported, suggest using the --trust-remote-code flag.
        if (not trust_remote_code and
            ("does not exist or is not currently imported." in str(e)
             or "requires you to execute the tokenizer file" in str(e))):
            err_msg = (
                "Failed to load the tokenizer. If the tokenizer is a custom "
                "tokenizer not yet available in the HuggingFace transformers "
                "library, consider setting `trust_remote_code=True` in LLM "
                "or using the `--trust-remote-code` flag in the CLI.")
            raise RuntimeError(err_msg) from e
        else:
            raise e
    except AttributeError as e:
        if "BaichuanTokenizer" in str(e):
            # This is for the error "'BaichuanTokenizer' object has no
            # attribute 'sp_model'".
            tokenizer = BaichuanTokenizer.from_pretrained(
                tokenizer_name,
                *args,
                trust_remote_code=trust_remote_code,
                tokenizer_revision=tokenizer_revision,
                **kwargs)
        else:
            raise e

    if not isinstance(tokenizer, PreTrainedTokenizerFast):
        logger.warning(
            "Using a slow tokenizer. This might cause a significant "
            "slowdown. Consider using a fast tokenizer instead.")
    return get_cached_tokenizer(tokenizer)


def get_lora_tokenizer(lora_request: LoRARequest, *args,
                       **kwargs) -> Optional[PreTrainedTokenizer]:
    if lora_request is None:
        return None
    try:
        tokenizer = get_tokenizer(lora_request.lora_local_path, *args,
                                  **kwargs)
    except OSError as e:
        # No tokenizer was found in the LoRA folder,
        # use base model tokenizer
        logger.warning(
            f"No tokenizer found in {lora_request.lora_local_path}, "
            "using base model tokenizer instead. "
            f"(Exception: {str(e)})")
        tokenizer = None
    return tokenizer


get_lora_tokenizer_async = make_async(get_lora_tokenizer)<|MERGE_RESOLUTION|>--- conflicted
+++ resolved
@@ -5,14 +5,9 @@
 from transformers import (AutoTokenizer, PreTrainedTokenizer,
                           PreTrainedTokenizerFast)
 
-<<<<<<< HEAD
-from aphrodite.lora.request import LoRARequest
-from aphrodite.common.utils import make_async, is_neuron
-=======
 from aphrodite.common.config import APHRODITE_USE_MODELSCOPE
 from aphrodite.common.utils import make_async
 from aphrodite.lora.request import LoRARequest
->>>>>>> a2a24e9b
 from aphrodite.transformers_utils.tokenizers import BaichuanTokenizer
 
 if not is_neuron():
