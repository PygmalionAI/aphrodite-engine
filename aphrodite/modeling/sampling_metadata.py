--- conflicted
+++ resolved
@@ -135,7 +135,6 @@
     do_mirostat: bool
 
     @classmethod
-<<<<<<< HEAD
     def from_sampling_metadata(cls, sampling_metadata: "SamplingMetadata",
                                vocab_size: int, tgt_device: torch.device,
                                float_dtype: torch.dtype) -> "SamplingTensors":
@@ -226,7 +225,7 @@
 
         # Note that the performance will be very bad without pinned memory.
         # Pinned memory allows non-blocking transfers to device.
-        pin_memory = not in_wsl()
+        pin_memory = not in_wsl() and not is_neuron()
 
         def _tensor(contents: list, dtype) -> torch.Tensor:
             loc_t = torch.tensor(contents,
@@ -235,132 +234,6 @@
                                  pin_memory=pin_memory)
             return loc_t.to(device=tgt_device, non_blocking=True)
 
-=======
-    def from_lists(cls, temperatures: List[float], top_ps: List[float],
-                   top_ks: List[int], top_as: List[float], min_ps: List[float],
-                   presence_penalties: List[float],
-                   frequency_penalties: List[float],
-                   repetition_penalties: List[float], tfss: List[float],
-                   eta_cutoffs: List[float], epsilon_cutoffs: List[float],
-                   typical_ps: List[float], dynatemp_mins: List[float],
-                   dynatemp_maxs: List[float], dynatemp_exps: List[float],
-                   miro_taus: List[float], miro_etas: List[float],
-                   miro_mus: List[float], miro_indices: List[int],
-                   miro_seqids: List[int], smoothing_factors: List[float],
-                   smoothing_curves: List[float],
-                   prompt_tokens: List[List[int]],
-                   output_tokens: List[List[int]], vocab_size: int,
-                   device: torch.device,
-                   dtype: torch.dtype) -> "SamplingTensors":
-        # Note that the performance will be very bad without
-        # pinned memory.
-        pin_memory = not in_wsl() and not is_neuron()
-        prompt_max_len = max(len(tokens) for tokens in prompt_tokens)
-        prompt_padded_tokens = [
-            tokens + [vocab_size] * (prompt_max_len - len(tokens))
-            for tokens in prompt_tokens
-        ]
-        output_max_len = max(len(tokens) for tokens in output_tokens)
-        output_padded_tokens = [
-            tokens + [vocab_size] * (output_max_len - len(tokens))
-            for tokens in output_tokens
-        ]
-
-        temperatures_t = torch.tensor(temperatures,
-                                      device="cpu",
-                                      dtype=dtype,
-                                      pin_memory=pin_memory)
-        top_ps_t = torch.tensor(top_ps,
-                                device="cpu",
-                                dtype=dtype,
-                                pin_memory=pin_memory)
-        top_ks_t = torch.tensor(top_ks,
-                                device="cpu",
-                                dtype=torch.int,
-                                pin_memory=pin_memory)
-        top_as_t = torch.tensor(top_as,
-                                device="cpu",
-                                dtype=dtype,
-                                pin_memory=pin_memory)
-        min_ps_t = torch.tensor(min_ps,
-                                device="cpu",
-                                dtype=dtype,
-                                pin_memory=pin_memory)
-        presence_penalties_t = torch.tensor(presence_penalties,
-                                            device="cpu",
-                                            dtype=dtype,
-                                            pin_memory=pin_memory)
-        frequency_penalties_t = torch.tensor(frequency_penalties,
-                                             device="cpu",
-                                             dtype=dtype,
-                                             pin_memory=pin_memory)
-        repetition_penalties_t = torch.tensor(repetition_penalties,
-                                              device="cpu",
-                                              dtype=dtype,
-                                              pin_memory=pin_memory)
-        tfss_t = torch.tensor(tfss,
-                              device="cpu",
-                              dtype=dtype,
-                              pin_memory=pin_memory)
-        eta_cutoffs_t = torch.tensor(eta_cutoffs,
-                                     device="cpu",
-                                     dtype=dtype,
-                                     pin_memory=pin_memory)
-        epsilon_cutoffs_t = torch.tensor(epsilon_cutoffs,
-                                         device="cpu",
-                                         dtype=dtype,
-                                         pin_memory=pin_memory)
-        typical_ps_t = torch.tensor(typical_ps,
-                                    device="cpu",
-                                    dtype=dtype,
-                                    pin_memory=pin_memory)
-        dynatemp_mins_t = torch.tensor(dynatemp_mins,
-                                       device="cpu",
-                                       dtype=dtype,
-                                       pin_memory=pin_memory)
-        dynatemp_maxs_t = torch.tensor(dynatemp_maxs,
-                                       device="cpu",
-                                       dtype=dtype,
-                                       pin_memory=pin_memory)
-        dynatemp_exps_t = torch.tensor(dynatemp_exps,
-                                       device="cpu",
-                                       dtype=dtype,
-                                       pin_memory=pin_memory)
-        smoothing_factors_t = torch.tensor(smoothing_factors,
-                                           device="cpu",
-                                           dtype=dtype,
-                                           pin_memory=pin_memory)
-        smoothing_curves_t = torch.tensor(smoothing_curves,
-                                          device="cpu",
-                                          dtype=dtype,
-                                          pin_memory=pin_memory)
-        miro_taus_t = torch.tensor(miro_taus,
-                                   device="cpu",
-                                   dtype=dtype,
-                                   pin_memory=pin_memory)
-        miro_etas_t = torch.tensor(miro_etas,
-                                   device="cpu",
-                                   dtype=dtype,
-                                   pin_memory=pin_memory)
-        miro_mus_t = torch.tensor(miro_mus,
-                                  device="cpu",
-                                  dtype=dtype,
-                                  pin_memory=pin_memory)
-        miro_indices_t = torch.tensor(miro_indices,
-                                      device="cpu",
-                                      dtype=torch.int,
-                                      pin_memory=pin_memory)
-        prompt_tensor = torch.tensor(prompt_padded_tokens,
-                                     device=device,
-                                     dtype=torch.long,
-                                     pin_memory=pin_memory)
-        output_tensor = torch.tensor(output_padded_tokens,
-                                     device=device,
-                                     dtype=torch.long,
-                                     pin_memory=pin_memory)
-        # Because the memory is pinned, we can do non-blocking
-        # transfer to device.
->>>>>>> f587953f
         return cls(
             #  Flags and non-tensor fields
             do_temperatures=any(x != 1 for x in fvars["temperatures"]),
