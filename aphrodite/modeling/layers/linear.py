--- conflicted
+++ resolved
@@ -570,15 +570,9 @@
             self.num_kv_heads = 1
             self.num_kv_head_replicas = divide(tp_size,
                                                self.total_num_kv_heads)
-<<<<<<< HEAD
-        # else:
-        #     self.num_kv_heads = divide(self.total_num_kv_heads, tp_size)
-        #     self.num_kv_head_replicas = 1
-=======
         elif tp_size < self.total_num_kv_heads and quant_config is not None:
             self.num_kv_heads = divide(self.total_num_kv_heads, tp_size)
             self.num_kv_head_replicas = 1
->>>>>>> 08373fd1
         input_size = self.hidden_size
         output_size = (self.num_heads +
                        2 * self.num_kv_heads) * tp_size * self.head_size
@@ -782,19 +776,14 @@
 
         # Divide the weight matrix along the last dimension.
         self.tp_rank = get_tensor_model_parallel_rank()
-<<<<<<< HEAD
         self.tp_size = get_tensor_model_parallel_world_size()
-        self.partition_multiple_of = partition_multiple_of
-        self.input_size_per_partition = get_current_tp_rank_partition_size(
-            input_size, self.tp_rank, self.tp_size, partition_multiple_of)
-=======
+        self.tp_rank = get_tensor_model_parallel_rank()
         if quant_config is None:
             self.partition_multiple_of = partition_multiple_of
             self.input_size_per_partition = get_current_tp_rank_partition_size(
                 input_size, self.tp_rank, self.tp_size, partition_multiple_of)
         else:
             self.input_size_per_partition = divide(input_size, self.tp_size)
->>>>>>> 08373fd1
         assert self.quant_method is not None
         self.quant_method.create_weights(
             layer=self,
