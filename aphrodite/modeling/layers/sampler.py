"""A layer that samples the next tokens from the model's outputs."""
import itertools
import math
from typing import Dict, List, Tuple, Optional

import torch
import torch.nn as nn

from aphrodite.modeling.sampling_metadata import (SamplingMetadata,
                                                  OutputMetadata,
                                                  SamplingTensors)
from aphrodite.common.sampling_params import SamplingParams, SamplingType
from aphrodite.common.sequence import (Logprob, PromptLogprobs, SampleLogprobs,
                                       SamplerOutput, SequenceData,
                                       SequenceGroupOutput, SequenceOutput)
from aphrodite.modeling.layers.ops.sample import sample as sample_triton


class Sampler(nn.Module):
    """Samples the next tokens from the model's outputs.

    This layer does the following:
    1. Discard the hidden states that are not used for sampling (i.e., all
        tokens except the final one in each prompt).
    2. Compute the logits for the next tokens.
    3. Apply presence, frequency and repetition penalties.
    4. Apply temperature scaling.
    5. Apply top-p and top-k truncation.
    6. Sample the next tokens.
    Here, each sequence group within the batch can have different sampling
    parameters (e.g., sampling method, temperature, top-p, top-k, etc.).
    """

    def forward(
        self,
        logits: torch.Tensor,
        sampling_metadata: SamplingMetadata,
    ) -> Optional[SamplerOutput]:
        assert logits is not None
        _, vocab_size = logits.shape
        output_metadata = OutputMetadata()
        # Apply min_tokens penalty which sets stop tokens to -inf if min_tokens
        # have not been generated yet
        logits = _apply_min_tokens_penalty(logits, sampling_metadata)

        # Prepare sampling tensors with pinned memory to avoid blocking.
<<<<<<< HEAD
        sampling_tensors = SamplingTensors.from_sampling_metadata(
            sampling_metadata, vocab_size, logits.device, logits.dtype)
=======
        (sampling_tensors, do_temperatures, do_penalties, do_topks, do_topps,
         do_topas, do_minps, do_tfss, do_eta_cutoffs, do_epsilon_cutoffs,
         do_typical_ps, do_quadratic,
         do_mirostat) = (SamplingTensors.from_sampling_metadata(
             sampling_metadata, vocab_size, logits.device, logits.dtype))
>>>>>>> f1accfac

        if sampling_tensors.do_penalties:
            logits = _apply_penalties(logits, sampling_tensors.prompt_tokens,
                                      sampling_tensors.output_tokens,
<<<<<<< HEAD
                                      sampling_tensors.pres_penalties,
                                      sampling_tensors.freq_penalties,
                                      sampling_tensors.rep_penalties)
=======
                                      sampling_tensors.presence_penalties,
                                      sampling_tensors.frequency_penalties,
                                      sampling_tensors.repetition_penalties)
>>>>>>> f1accfac

        if sampling_tensors.do_temperatures or sampling_tensors.do_dynatemps:
            logits = _apply_temperature(logits, sampling_tensors.temperatures,
                                        sampling_tensors.dynatemp_mins,
                                        sampling_tensors.dynatemp_maxs,
                                        sampling_tensors.dynatemp_exps)

        if (sampling_tensors.do_top_ks or sampling_tensors.do_top_ps
                or sampling_tensors.do_top_as or sampling_tensors.do_min_ps):
            logits = _apply_alphabet_soup(logits, sampling_tensors.top_ps,
                                          sampling_tensors.top_ks,
                                          sampling_tensors.top_as,
                                          sampling_tensors.min_ps)
<<<<<<< HEAD

        if sampling_tensors.do_tfss:
=======
        if do_tfss:
>>>>>>> f1accfac
            logits = _apply_tfs(logits, sampling_tensors.tfss)
        if sampling_tensors.do_eta_cutoffs:
            logits = _apply_eta_cutoff(logits, sampling_tensors.eta_cutoffs)
        if sampling_tensors.do_epsilon_cutoffs:
            logits = _apply_epsilon_cutoff(logits,
                                           sampling_tensors.epsilon_cutoffs)
<<<<<<< HEAD
        if sampling_tensors.do_typical_ps:
            logits = _apply_typical_sampling(logits,
                                             sampling_tensors.typical_ps)

        if sampling_tensors.do_quadratic:
            logits = _apply_quadratic_sampling(
                logits, sampling_tensors.smoothing_indices,
                sampling_tensors.smoothing_factors,
=======
        if do_typical_ps:
            logits = _apply_typical_sampling(logits,
                                             sampling_tensors.typical_ps)
        if do_quadratic:
            logits = _apply_quadratic_sampling(
                logits, sampling_tensors.smoothing_factors,
>>>>>>> f1accfac
                sampling_tensors.smoothing_curves)

        banned_tokens = _get_custom_token_bans(sampling_metadata)
        assert len(banned_tokens) == logits.shape[0]
        logits = _apply_token_bans(logits, banned_tokens)
        if sampling_tensors.do_mirostat:
            logits = _apply_mirostat_v2(logits, sampling_tensors)

        # We use float32 for probabilities and log probabilities.
        # Compute the probabilities.
        probs = torch.softmax(logits, dim=-1, dtype=torch.float)
        # Compute the log probabilities.
        # Use log_softmax to ensure numerical stability.
        logprobs = torch.log_softmax(logits, dim=-1, dtype=torch.float)

        # Sample the next tokens.
        sample_results = _sample(probs, logprobs, sampling_metadata,
                                 sampling_tensors)
<<<<<<< HEAD

        if sampling_tensors.do_mirostat:
            _mirostat_store_args(logits, sampling_tensors, sample_results,
                                 sampling_metadata, output_metadata)
=======
>>>>>>> f1accfac
        # Get the logprobs query results.
        prompt_logprobs, sample_logprobs = _get_logprobs(
            logprobs, sampling_metadata, sample_results)
        return _build_sampler_output(sample_results, sampling_metadata,
                                     prompt_logprobs, sample_logprobs,
                                     output_metadata)


def _get_bin_counts_and_mask(
    tokens: torch.Tensor,
    vocab_size: int,
    num_seqs: int,
) -> Tuple[torch.Tensor, torch.Tensor]:
    # Compute the bin counts for the tokens.
    # vocab_size + 1 for padding.
    bin_counts = torch.zeros((num_seqs, vocab_size + 1),
                             dtype=torch.long,
                             device=tokens.device)
    bin_counts.scatter_add_(1, tokens, torch.ones_like(tokens))
    bin_counts = bin_counts[:, :vocab_size]
    mask = bin_counts > 0

    return bin_counts, mask


def _get_custom_token_bans(
        sampling_metadata: SamplingMetadata) -> List[List[int]]:
    assert sampling_metadata.seq_groups is not None
    assert sampling_metadata.prompt_lens is not None
    banned_tokens: List[List[int]] = []
    for i, seq_group in enumerate(sampling_metadata.seq_groups):
        seq_ids, sampling_params = seq_group
        custom_token_bans = sampling_params.custom_token_bans
        if (i < sampling_metadata.num_prompts
                and sampling_params.prompt_logprobs is not None):
            prompt_len = sampling_metadata.prompt_lens[i]
            banned_tokens += [custom_token_bans] * (prompt_len - 1)
        banned_tokens += [custom_token_bans] * len(seq_ids)
    return banned_tokens


def _apply_penalties(logits: torch.Tensor, prompt_tokens_tensor: torch.Tensor,
                     output_tokens_tensor: torch.Tensor,
                     presence_penalties: torch.Tensor,
                     frequency_penalties: torch.Tensor,
                     repetition_penalties: torch.Tensor) -> torch.Tensor:
    num_seqs, vocab_size = logits.shape
    _, prompt_mask = _get_bin_counts_and_mask(prompt_tokens_tensor, vocab_size,
                                              num_seqs)
    output_bin_counts, output_mask = _get_bin_counts_and_mask(
        output_tokens_tensor, vocab_size, num_seqs)

    repetition_penalties = repetition_penalties[:, None].repeat(1, vocab_size)
    repetition_penalties[~(prompt_mask | output_mask)] = 1.0
    logits = torch.where(logits > 0, logits / repetition_penalties,
                         logits * repetition_penalties)

    # We follow the definition in OpenAI API.
    # Refer to https://platform.openai.com/docs/api-reference/parameter-details
    logits -= frequency_penalties.unsqueeze_(dim=1) * output_bin_counts
    logits -= presence_penalties.unsqueeze_(dim=1) * output_mask
    return logits


def _apply_token_bans(logits: torch.Tensor,
                      banned_tokens: List[List[int]]) -> torch.Tensor:
    for i, banned_token_ids in enumerate(banned_tokens):
        if not banned_token_ids:
            continue
        logits[i, banned_token_ids] = -float("inf")
    return logits


def _apply_min_tokens_penalty(
    logits: torch.Tensor,
    sampling_metadata: SamplingMetadata,
) -> torch.Tensor:
    assert sampling_metadata.seq_groups is not None
    assert sampling_metadata.seq_data is not None
    # list of indices in logits that will be set to -inf
    logits_to_penalize = []
    start_idx = 0
    for seq_ids, sampling_params in sampling_metadata.seq_groups:
        min_tokens = sampling_params.min_tokens
        if min_tokens > 0:
            seqs_to_penalize = []
            for i, seq_id in enumerate(seq_ids):
                seq_data = sampling_metadata.seq_data[seq_id]
                if len(seq_data.output_token_ids) < min_tokens:
                    seqs_to_penalize.append(i)

            if seqs_to_penalize:
                # convert to the index into logits
                seqs_to_penalize = [start_idx + i for i in seqs_to_penalize]
                # use set() to remove any duplicates
                token_ids_to_penalize = set(sampling_params.stop_token_ids +
                                            [sampling_params.eos_token_id])
                # itertools.product pairs each seq index with every token id
                logits_to_penalize.extend(
                    itertools.product(seqs_to_penalize, token_ids_to_penalize))

        start_idx += len(seq_ids)

    if logits_to_penalize:
        # use zip and * to group indices along each dimension
        # eg. [ (1,2), (1,3), (5,6) ] -> ( (1,1,5), (2,3,6) )
        logits[tuple(zip(*logits_to_penalize))] = -float("inf")

    return logits


def _apply_alphabet_soup(
    logits: torch.Tensor,
    p: torch.Tensor,
    k: torch.Tensor,
    a: torch.Tensor,
    m: torch.Tensor,
) -> torch.Tensor:
    logits_sort, logits_idx = logits.sort(dim=-1, descending=True)

    # Apply top-p, min-p and top-a.
    probs_sort = logits_sort.softmax(dim=-1)
    probs_sum = probs_sort.cumsum(dim=-1).sub_(probs_sort)
    min_p_thresholds = probs_sort[:, 0] * m
    top_a_thresholds = torch.pow(probs_sort[:, 0], 2) * a
    threshold = torch.maximum(min_p_thresholds, top_a_thresholds)
    mask = (probs_sort < threshold.unsqueeze(1)
            )  # Cull logits below the top-a threshold
    mask.logical_or_(
        probs_sum >
        p.unsqueeze(dim=1))  # Cull logits above the top-p summation threshold
    mask[:, 0] = False  # Guarantee at least one token is pickable
    logits_sort[mask] = -float("inf")

    # Apply top-k.
    for i, topk in enumerate(k):
        logits_sort[i, topk:] = -float("inf")

    # Re-sort the probabilities.
    src = torch.arange(logits_idx.shape[-1],
                       device=logits_idx.device).expand_as(logits_idx)
    logits_idx_inv = torch.empty_like(logits_idx).scatter_(dim=-1,
                                                           index=logits_idx,
                                                           src=src)
    logits = torch.gather(logits_sort, dim=-1, index=logits_idx_inv)
    return logits


def _apply_tfs(
    logits: torch.Tensor,
    tfs: torch.Tensor,
) -> torch.Tensor:
    logits_sort, logits_idx = logits.sort(dim=-1, descending=True)
    d2 = logits_sort.softmax(dim=-1).diff().diff().abs()
    normalized_d2 = d2 / torch.sum(d2, dim=-1, keepdim=True)
    curvature_cdf = torch.cumsum(normalized_d2, dim=-1)

    tfs_mask = curvature_cdf > tfs.unsqueeze(dim=-1)

    tfs_mask = torch.cat(
        (
            torch.zeros(
                logits.shape[0], 1, dtype=torch.bool, device=logits.device),
            tfs_mask,
            torch.ones(
                logits.shape[0], 1, dtype=torch.bool, device=logits.device),
        ),
        dim=-1,
    )

    logits_sort[tfs_mask] = -float("inf")
    logits = torch.gather(logits_sort,
                          dim=-1,
                          index=torch.argsort(logits_idx, dim=-1))

    return logits


def _apply_eta_cutoff(
    logits: torch.Tensor,
    eta_cutoff: torch.Tensor,
) -> torch.Tensor:
    shifted_logits = torch.log_softmax(logits, dim=-1)
    probs = shifted_logits.exp()

    neg_entropy = (probs * shifted_logits).nansum(dim=-1)
    eps = torch.min(eta_cutoff,
                    torch.sqrt(eta_cutoff) *
                    torch.exp(neg_entropy)).unsqueeze(dim=1)

    eta_mask = probs < eps

    # guard against nulling out all the logits
    top_idx = torch.argmax(probs, dim=1, keepdim=True)
    eta_mask.scatter_(dim=1, index=top_idx, value=False)

    logits[eta_mask] = -float("inf")
    return logits


def _apply_epsilon_cutoff(
    logits: torch.Tensor,
    epsilon_cutoff: torch.Tensor,
) -> torch.Tensor:
    probs = logits.softmax(dim=-1)

    eps_mask = probs < epsilon_cutoff.unsqueeze(dim=1)

    # guard against nulling out all the logits
    top_idx = torch.argmax(probs, dim=1, keepdim=True)
    eps_mask.scatter_(dim=1, index=top_idx, value=False)

    logits[eps_mask] = -float("inf")
    return logits


def _apply_typical_sampling(
    logits: torch.Tensor,
    typical_p: torch.Tensor,
) -> torch.Tensor:
    shifted_logits = torch.log_softmax(logits, dim=-1)
    probs = shifted_logits.exp()

    neg_entropy = (probs * shifted_logits).nansum(dim=-1, keepdim=True)

    surprisal_deviations = (neg_entropy - shifted_logits).abs()
    _, indices = torch.sort(surprisal_deviations)
    reordered_probs = probs.gather(-1, indices)
    typ_mask_sorted = reordered_probs.cumsum(dim=-1) >= typical_p.unsqueeze(
        dim=1)

    min_tokens_to_keep = 1
    # Keep at least min_tokens_to_keep
    typ_mask_sorted[..., :min_tokens_to_keep] = 0

    typ_mask = typ_mask_sorted.scatter(1, indices, typ_mask_sorted)
    logits[typ_mask] = -float("inf")
    return logits


# pulls double duty for temperature and dynatemp
def _apply_temperature(
    logits: torch.Tensor,
    temperatures: torch.Tensor,
    dynatemp_mins: torch.Tensor,
    dynatemp_maxs: torch.Tensor,
    dynatemp_exps: torch.Tensor,
) -> torch.Tensor:
    dynatemp_mask = torch.logical_or(dynatemp_mins > 0, dynatemp_maxs > 0)
    dynatemp_mins = dynatemp_mins[dynatemp_mask]
    dynatemp_maxs = dynatemp_maxs[dynatemp_mask]
    dynatemp_exps = dynatemp_exps[dynatemp_mask]
    dynatemp_mins = dynatemp_mins.clamp_(min=0)

    dynatemp_logits = logits[dynatemp_mask]
    dynatemp_shifted_logits = torch.log_softmax(dynatemp_logits, dim=-1)
    dynatemp_probs = dynatemp_shifted_logits.exp()
    dynatemp_entropies = -(dynatemp_probs *
                           dynatemp_shifted_logits).nansum(dim=-1)
    dynatemp_max_entropies = torch.log_(
        (dynatemp_logits > float("-inf")).sum(dim=-1).float())
    normalized_entropies = dynatemp_entropies.div_(dynatemp_max_entropies)
    dyn_temp = (dynatemp_mins + (dynatemp_maxs - dynatemp_mins) *
                normalized_entropies.pow_(dynatemp_exps))

    temperatures[dynatemp_mask] = dyn_temp
    temperatures[temperatures == 0.0] = 1.0
    logits.div_(temperatures.unsqueeze_(dim=1))
    return logits


def _apply_quadratic_sampling(
    logits: torch.Tensor,
    indices: torch.Tensor,
    factors: torch.Tensor,
    curves: torch.Tensor,
) -> torch.Tensor:
    """
    Applies a quadratic transformation to the logits based on the
    provided smoothing factors and curves. The transformation is
    centered around the maximum logit value in the batch.

    The transformation involves a quadratic and cubic term, with the
    cubic term controlled by the smoothing curve. The quadratic term is
    scaled by the smoothing factor, and the cubic term is scaled by the
    product of the smoothing factor and the smoothing curve.

    params:
        logits (torch.Tensor): The logits to be transformed.
        indices (torch.Tensor): Indices to project `logits` down to 
            the other tensor's lengths.
        factors (torch.Tensor): The factors to scale the quadratic
            term in the transformation.
        curves (torch.Tensor): The factors to scale the cubic term
            in the transformation.

    returns:
        torch.Tensor: The transformed logits.

    Credits: @kalomaze
    """
    factors.unsqueeze_(dim=1)
    curves.unsqueeze_(dim=1)
    k = factors * (3 - curves) / 2
    s = factors * (curves - 1) / 2

    quadlogits = logits[indices]  # project to only relevant logits
    max_logits = quadlogits.max(dim=-1, keepdim=True).values

    # Construct the delta from each logit to its new value
    diff = quadlogits - max_logits
    diff -= diff**2 * (s * diff - k)
    diff[diff != diff] = 0  # Eliminate NaNs from infs

    logits[indices] -= diff
    return logits


def _greedy_sample(
    selected_seq_groups: List[Tuple[List[int], SamplingParams]],
    samples: torch.Tensor,
) -> List[Tuple[List[int], List[int]]]:
    sample_idx = 0
    results = []
    for seq_group in selected_seq_groups:
        seq_ids, _ = seq_group
        num_parent_seqs = len(seq_ids)
        assert num_parent_seqs == 1, (
            "Greedy sampling should have only one seq.")
        parent_ids = list(range(num_parent_seqs))
        next_token_ids = [samples[sample_idx].item()]
        results.append((next_token_ids, parent_ids))
        sample_idx += num_parent_seqs
    return results


def _random_sample(
    selected_seq_groups: List[Tuple[List[int], SamplingParams]],
    is_prompts: List[bool],
    random_samples: torch.Tensor,
) -> List[Tuple[List[int], List[int]]]:
    # Find the maximum best_of value of the prompt phase requests.
    random_samples = random_samples.cpu()
    sample_idx = 0
    results = []
    for seq_group, is_prompt in zip(selected_seq_groups, is_prompts):
        seq_ids, sampling_params = seq_group
        num_parent_seqs = len(seq_ids)
        if is_prompt:
            # Prompt phase.
            parent_ids = [0] * sampling_params.best_of
            next_token_ids = random_samples[
                sample_idx, :sampling_params.best_of].tolist()
        else:
            # Generation phase.
            parent_ids = list(range(num_parent_seqs))
            next_token_ids = random_samples[sample_idx:sample_idx +
                                            num_parent_seqs, 0].tolist()
        results.append((next_token_ids, parent_ids))
        sample_idx += num_parent_seqs
    return results


def _beam_search_sample(
    selected_seq_groups: List[Tuple[List[int], SamplingParams]],
    is_prompts: List[bool],
    seq_data: Dict[int, SequenceData],
    logprobs: torch.Tensor,
) -> List[Tuple[List[int], List[int]]]:
    # We sample 2 * beam_width candidates to make sure that with high
    # probability we can get `beam_width` candidates in addition to
    # the finished sequences for the next iteration. See
    # https://github.com/tensorflow/tensor2tensor/blob/bafdc1b67730430d38d6ab802cbd51f9d053ba2e/tensor2tensor/utils/beam_search.py#L557-L563
    # for details. See also HF reference:
    # https://github.com/huggingface/transformers/blob/a4dd53d88e4852f023332d284ff07a01afcd5681/src/transformers/generation/utils.py#L3063-L3065
    #
    # Note: Beam search is not vectorized, so its speed can be slower than
    # other sampling methods.
    sample_idx = 0
    results = []
    for seq_group, is_prompt in zip(selected_seq_groups, is_prompts):
        seq_ids, sampling_params = seq_group
        num_parent_seqs = len(seq_ids)
        beam_width = sampling_params.best_of
        seq_group_logprobs = logprobs[sample_idx:sample_idx + num_parent_seqs]
        if is_prompt:
            # Prompt phase.
            assert num_parent_seqs == 1, (
                "Prompt input should have only one seq.")
            parent_ids = [0] * (2 * beam_width)
            _, next_token_ids = torch.topk(seq_group_logprobs[0],
                                           2 * beam_width)
            next_token_ids = next_token_ids.tolist()
        else:
            # Generation phase.
            cumulative_logprobs = [
                seq_data[seq_id].cumulative_logprob for seq_id in seq_ids
            ]
            cumulative_logprobs = torch.tensor(
                cumulative_logprobs,
                dtype=torch.float,
                device=seq_group_logprobs.device)
            seq_group_logprobs = (seq_group_logprobs +
                                  cumulative_logprobs.unsqueeze(dim=1))
            _, topk_ids = torch.topk(seq_group_logprobs.flatten(),
                                     2 * beam_width)
            topk_ids = topk_ids.tolist()
            vocab_size = seq_group_logprobs.size(-1)
            parent_ids = [i // vocab_size for i in topk_ids]
            next_token_ids = [i % vocab_size for i in topk_ids]
        results.append((next_token_ids, parent_ids))
        sample_idx += num_parent_seqs
    assert sample_idx == logprobs.size(0)
    return results


# torch.multinomial forces a GPU<->CPU sync.
# Therefore, we use an optimized implementation instead.
# Note that we always sample with replacement.
# probs will be modified in place, but this is fine, as we pass
# in a copy already.
def _multinomial(
    probs: torch.Tensor,
    num_samples: int,
    seq_groups: Optional[List[Tuple[List[int], SamplingParams]]] = None,
    generators: Optional[List[torch.Generator]] = None,
) -> torch.Tensor:
    if num_samples > 1:
        # This is equivalent to torch.repeat_interleaved (which also
        # forces a GPU<->CPU sync).
        # This allows us to do sampling with replacement by creating
        # num_samples copies of each row in the tensor, and then
        # batch sampling the resulting tensor.
        probs = probs[:, None, :].expand(probs.shape[0], num_samples,
                                         probs.shape[1]).contiguous().view(
                                             -1, probs.shape[1])
    q = torch.empty_like(probs)
    if seq_groups is None:
        q.exponential_()
    else:
        assert generators is not None
        sample_idx = 0
        for (seq_ids, _), generator in zip(seq_groups, generators):
            next_sample_idx = sample_idx + len(seq_ids) * num_samples
            q[sample_idx:next_sample_idx].exponential_(generator=generator)
            sample_idx = next_sample_idx
    return probs.div_(q).argmax(dim=1).view(-1, num_samples)


def _sample_with_torch(
    probs: torch.Tensor,
    logprobs: torch.Tensor,
    sampling_metadata: SamplingMetadata,
) -> List[Tuple[List[int], List[int]]]:
    """Returns list of (selected_tokens, parent_seq_ids) tuples
    corresponding to sampling_metadata.seq_groups."""
    assert sampling_metadata.seq_groups is not None
    assert sampling_metadata.categorized_sample_indices is not None
    assert sampling_metadata.seq_data is not None
    categorized_seq_group_ids = {t: [] for t in SamplingType}
    categorized_sample_indices = sampling_metadata.categorized_sample_indices
    for i, seq_group in enumerate(sampling_metadata.seq_groups):
        _, sampling_params = seq_group
        sampling_type = sampling_params.sampling_type
        categorized_seq_group_ids[sampling_type].append(i)

    sample_results_dict: Dict[int, Tuple[List[int], List[int]]] = {}
    sample_metadata = {}
    multinomial_samples = {}

    # Counterintuitively, having two loops here is actually faster.
    # The first loop can run without waiting on GPU<->CPU sync.
    for sampling_type, sample_indices in categorized_sample_indices.items():
        sample_indices = sample_indices[:, 0]
        if len(sample_indices) == 0:
            continue
        seq_group_ids = categorized_seq_group_ids[sampling_type]
        seq_groups = [sampling_metadata.seq_groups[i] for i in seq_group_ids]
        is_prompts = [i < sampling_metadata.num_prompts for i in seq_group_ids]
        sample_metadata[sampling_type] = (seq_group_ids, seq_groups,
                                          is_prompts, sample_indices)
        if sampling_type == SamplingType.GREEDY:
            greedy_samples = torch.argmax(logprobs[sample_indices.long()],
                                          dim=-1)
        elif sampling_type in (SamplingType.RANDOM, SamplingType.RANDOM_SEED):
            max_best_of_in_batch = 1
            for seq_group, is_prompt in zip(seq_groups, is_prompts):
                if is_prompt:
                    _, sampling_params = seq_group
                    max_best_of_in_batch = max(max_best_of_in_batch,
                                               sampling_params.best_of)
            seeded_args = {} if sampling_type == SamplingType.RANDOM else {
                "seq_groups": seq_groups,
                "generators": sampling_metadata.generators,
            }
            multinomial_samples[sampling_type] = _multinomial(
                probs[sample_indices.long()], max_best_of_in_batch,
                **seeded_args)
        elif sampling_type == SamplingType.BEAM:
            beam_search_logprobs = logprobs[sample_indices]
        else:
            raise ValueError(f"Unsupported sampling type: {sampling_type}")

    # GPU<->CPU sync happens in the loop below.

    for sampling_type, metadata in sample_metadata.items():
        seq_group_ids, seq_groups, is_prompts, sample_indices = metadata
        if sampling_type == SamplingType.GREEDY:
            sample_results = _greedy_sample(seq_groups, greedy_samples)
        elif sampling_type in (SamplingType.RANDOM, SamplingType.RANDOM_SEED):
            sample_results = _random_sample(seq_groups, is_prompts,
                                            multinomial_samples[sampling_type])
        elif sampling_type == SamplingType.BEAM:
            sample_results = _beam_search_sample(seq_groups, is_prompts,
                                                 sampling_metadata.seq_data,
                                                 beam_search_logprobs)
        sample_results_dict.update(zip(seq_group_ids, sample_results))

    sample_results = [
        sample_results_dict[i]
        for i in range(len(sampling_metadata.seq_groups))
    ]
    return sample_results


def _sample_with_triton_kernel(
    probs: torch.Tensor,
    logprobs: torch.Tensor,
    sampling_metadata: SamplingMetadata,
    sampling_tensors: SamplingTensors,
) -> List[Tuple[List[int], List[int]]]:
    assert sampling_metadata.seq_groups is not None
    assert sampling_metadata.categorized_sample_indices is not None
    assert sampling_metadata.seq_data is not None
    categorized_seq_group_ids = {t: [] for t in SamplingType}
    categorized_sample_indices = sampling_metadata.categorized_sample_indices
    for i, seq_group in enumerate(sampling_metadata.seq_groups):
        _, sampling_params = seq_group
        sampling_type = sampling_params.sampling_type
        categorized_seq_group_ids[sampling_type].append(i)

    sample_results_dict: Dict[int, Tuple[List[int], List[int]]] = {}
    sample_metadata = {}
    max_best_of_in_batch = 1

    # Counterintuitively, having two loops here is actually faster.
    # The first loop can run without waiting on GPU<->CPU sync.
    for sampling_type, sample_indices in categorized_sample_indices.items():
        sampled_token_indices = sample_indices[:, 1]
        sample_indices = sample_indices[:, 0]
        if len(sample_indices) == 0:
            continue
        seq_group_ids = categorized_seq_group_ids[sampling_type]
        seq_groups = [sampling_metadata.seq_groups[i] for i in seq_group_ids]
        is_prompts = [i < sampling_metadata.num_prompts for i in seq_group_ids]
        sample_metadata[sampling_type] = (seq_group_ids, seq_groups,
                                          is_prompts, sample_indices,
                                          sampled_token_indices)
        if sampling_type in (SamplingType.GREEDY, SamplingType.RANDOM,
                             SamplingType.RANDOM_SEED):
            for seq_group, is_prompt in zip(seq_groups, is_prompts):
                if is_prompt:
                    _, sampling_params = seq_group
                    max_best_of_in_batch = max(max_best_of_in_batch,
                                               sampling_params.best_of)
        elif sampling_type == SamplingType.BEAM:
            beam_search_logprobs = logprobs[sample_indices]
        else:
            raise ValueError(f"Unsupported sampling type: {sampling_type}")

    sampled_tokens, _, _ = sample_triton(
        probs=probs,
        seeds=sampling_tensors.seed_transpose,
        max_best_of=max_best_of_in_batch,
        sample_indices=sampling_tensors.seed_indices,
        logprobs=logprobs,
        # don't save logprobs because we have logic for that below
        # TODO: use this instead of the CPU-based logic below
        save_logprobs=False,
    )

    # GPU<->CPU sync happens in the loop below.

    for sampling_type in SamplingType:
        if sampling_type not in sample_metadata:
            continue
        (seq_group_ids, seq_groups, is_prompts, sample_indices,
         sampled_token_indices) = sample_metadata[sampling_type]
        if sampling_type == SamplingType.GREEDY:
            sample_results = _greedy_sample(
                seq_groups, sampled_tokens[sampled_token_indices][:, 0])
        elif sampling_type in (SamplingType.RANDOM, SamplingType.RANDOM_SEED):
            sample_results = _random_sample(
                seq_groups, is_prompts, sampled_tokens[sampled_token_indices])
        elif sampling_type == SamplingType.BEAM:
            sample_results = _beam_search_sample(seq_groups, is_prompts,
                                                 sampling_metadata.seq_data,
                                                 beam_search_logprobs)
        sample_results_dict.update(zip(seq_group_ids, sample_results))

    sample_results = [
        sample_results_dict[i]
        for i in range(len(sampling_metadata.seq_groups))
    ]
    return sample_results


def _sample(
    probs: torch.Tensor,
    logprobs: torch.Tensor,
    sampling_metadata: SamplingMetadata,
    sampling_tensors: SamplingTensors,
) -> List[Tuple[List[int], List[int]]]:
    return _sample_with_torch(probs, logprobs, sampling_metadata)

    # TODO: Enable once Triton kernel & associated code is faster.
    # return _sample_with_triton_kernel(probs, logprobs, sampling_metadata,
    #                                   sampling_tensors)


def _get_ranks(x: torch.Tensor, indices: torch.Tensor) -> torch.Tensor:
    """
    This function calculates the ranks of the chosen tokens in a logprob tensor.
    Args:
        x (torch.Tensor): 2D logprob tensor of shape (N, M)
                        where N is the no. of tokens and M is the vocab dim.
        indices (torch.Tensor): List of chosen token indices.
    Returns:
        torch.Tensor: 1D tensor of shape (N,) where N is the no. of tokens.
                    Each element in the returned tensor represents the rank 
                    of the chosen token in the input logprob tensor.
    """
    vals = x[torch.arange(0, len(x), device=x.device, dtype=indices.dtype),
             indices]
    return (x > vals[:, None]).long().sum(1).add_(1)


def _get_logprobs(
    logprobs: torch.Tensor,
    sampling_metadata: SamplingMetadata,
    sample_results: List[Tuple[List[int], List[int]]],
) -> Tuple[List[Optional[PromptLogprobs]], List[SampleLogprobs]]:
    assert sampling_metadata.seq_groups is not None
    assert sampling_metadata.prompt_lens is not None
    assert sampling_metadata.seq_data is not None

    # Prepare query indices
    batched_logprobs_query_seq_indices: List[int] = []
    batched_logprobs_query_token_indices: List[int] = []
    # at least get one logprob for each token
    largest_num_logprobs = 1
    sample_idx = 0
    for i, (seq_group, sample_result) in enumerate(
            zip(sampling_metadata.seq_groups, sample_results)):
        seq_ids, sampling_params = seq_group
        next_token_ids, parent_ids = sample_result
        num_parent_seqs = len(seq_ids)
        if (i < sampling_metadata.num_prompts
                and sampling_params.prompt_logprobs is not None):
            largest_num_logprobs = max(largest_num_logprobs,
                                       sampling_params.prompt_logprobs)
            prompt_len = sampling_metadata.prompt_lens[i]
            prompt_tokens = sampling_metadata.seq_data[
                seq_ids[0]].prompt_token_ids
            batched_logprobs_query_seq_indices.extend(
                sample_idx + j for j in range(prompt_len - 1))
            batched_logprobs_query_token_indices.extend(
                token_id for token_id in prompt_tokens[1:])
            sample_idx += prompt_len - 1
        batched_logprobs_query_seq_indices.extend(
            [sample_idx + parent_id for parent_id in parent_ids])
        batched_logprobs_query_token_indices.extend(next_token_ids)
        if sampling_params.logprobs is not None:
            largest_num_logprobs = max(largest_num_logprobs,
                                       sampling_params.logprobs)
        sample_idx += num_parent_seqs
    assert sample_idx == logprobs.size(0)

    batched_logprobs_query_seq_indices_gpu = torch.tensor(
        batched_logprobs_query_seq_indices, device=logprobs.device)
    batched_logprobs_query_token_indices_gpu = torch.tensor(
        batched_logprobs_query_token_indices, device=logprobs.device)
    # Batched query for logprobs of selected token
    batched_logprobs_query_result = logprobs[[
        batched_logprobs_query_seq_indices_gpu,
        batched_logprobs_query_token_indices_gpu
    ]]
    batched_ranks_query_result = _get_ranks(
        logprobs[batched_logprobs_query_seq_indices_gpu],
        batched_logprobs_query_token_indices_gpu)
    # Batched query for logprobs of topk tokens
    if largest_num_logprobs > 0:
        top_logprobs, top_token_ids = torch.topk(logprobs,
                                                 largest_num_logprobs,
                                                 dim=-1)
        top_logprobs = top_logprobs.cpu()
        top_token_ids = top_token_ids.cpu()
    else:
        top_logprobs, top_token_ids = None, None

    batched_logprobs_query_result = batched_logprobs_query_result.cpu()

    batched_ranks_query_result = batched_ranks_query_result.cpu()

    # Gather results
    result_prompt_logprobs: List[Optional[PromptLogprobs]] = []
    result_sample_logprobs: List[SampleLogprobs] = []
    sample_idx = 0
    query_result_idx = 0
    for i, (seq_group, sample_result) in enumerate(
            zip(sampling_metadata.seq_groups, sample_results)):
        seq_ids, sampling_params = seq_group
        next_token_ids, parent_ids = sample_result
        # Prompt logprobs
        if (i < sampling_metadata.num_prompts
                and sampling_params.prompt_logprobs is not None):
            num_logprobs = sampling_params.prompt_logprobs
            prompt_tokens = sampling_metadata.seq_data[
                seq_ids[0]].prompt_token_ids
            group_prompt_logprobs: PromptLogprobs = [None]
            for token_id in prompt_tokens[1:]:
                prompt_logprobs_dict = {
                    token_id:
                    (batched_logprobs_query_result[query_result_idx].item(),
                     batched_ranks_query_result[query_result_idx].item())
                }
                if num_logprobs > 0:
                    prompt_logprobs_dict.update(
                        zip(
                            top_token_ids[sample_idx, :num_logprobs].tolist(),
                            zip(
                                top_logprobs[
                                    sample_idx, :num_logprobs].tolist(),
                                range(1, num_logprobs + 1))))
                group_prompt_logprobs.append({
                    token_id: Logprob(*logprob_rank)
                    for token_id, logprob_rank in prompt_logprobs_dict.items()
                })
                sample_idx += 1
                query_result_idx += 1
            result_prompt_logprobs.append(group_prompt_logprobs)
        else:
            result_prompt_logprobs.append(None)
        # Sample logprobs
        num_logprobs = sampling_params.logprobs
        if num_logprobs is None:
            num_logprobs = 0
        group_sample_logprobs: SampleLogprobs = []
        for next_token_id, parent_id in zip(next_token_ids, parent_ids):
            sample_logprobs_dict = {
                next_token_id:
                (batched_logprobs_query_result[query_result_idx].item(),
                 batched_ranks_query_result[query_result_idx].item())
            }
            query_result_idx += 1
            if num_logprobs >= 0:
                sample_logprobs_dict.update(
                    zip(
                        top_token_ids[sample_idx +
                                      parent_id, :num_logprobs].tolist(),
                        zip(
                            top_logprobs[sample_idx +
                                         parent_id, :num_logprobs].tolist(),
                            range(1, num_logprobs + 1))))
            group_sample_logprobs.append({
                token_id: Logprob(*logprob_rank)
                for token_id, logprob_rank in sample_logprobs_dict.items()
            })
        result_sample_logprobs.append(group_sample_logprobs)
        sample_idx += len(seq_ids)
    return result_prompt_logprobs, result_sample_logprobs


def _build_sampler_output(
    sample_results: List[Tuple[List[int], List[int]]],
    sampling_metadata: SamplingMetadata,
    prompt_logprobs: List[Optional[PromptLogprobs]],
    sample_logprobs: List[SampleLogprobs],
    output_metadata: OutputMetadata,
) -> SamplerOutput:
    assert sampling_metadata.seq_groups is not None
    sampler_output = []
    for (seq_group, sample_result, group_prompt_logprobs,
         group_sample_logprobs) in zip(sampling_metadata.seq_groups,
                                       sample_results, prompt_logprobs,
                                       sample_logprobs):
        seq_ids, _ = seq_group
        seq_outputs = [
            SequenceOutput(seq_ids[parent_id], token_id, logprobs,
                           output_metadata.get(seq_ids[parent_id], idx))
            for idx, (token_id, parent_id, logprobs) in enumerate(
                zip(*sample_result, group_sample_logprobs))
        ]

        sampler_output.append(
            SequenceGroupOutput(seq_outputs, group_prompt_logprobs))
    return SamplerOutput(outputs=sampler_output)


def _apply_mirostat_v2(logits: torch.Tensor,
                       sampling_tensors: SamplingTensors) -> torch.Tensor:
    # Reduce our view to just the affected logits
    logit_view = logits[sampling_tensors.miro_indices]

    # Calculate surprise value per token
    #  Convert nats to bits for compatibility with ooba/kobold parameters.
    logit_surprise = torch.log_softmax(logit_view, dim=-1) / -math.log(2)

    # Mask out "too-surprising" tokens (surprisal > mu)
    mus = sampling_tensors.miro_mus
    miro_mask = logit_surprise > mus.unsqueeze(dim=-1)

    # Unmask most-likely logit to guarantee a selection.
    maxinds = torch.argmax(logit_view, dim=-1, keepdim=True)
    miro_mask.scatter_(dim=1, index=maxinds, value=False)

    # Apply logit mask (effectively a top-k filter).
    logit_view[miro_mask] = -float("inf")

    # Project logit changes made to the view onto the original.
    # I think this step might be redundant.
    logits[sampling_tensors.miro_indices] = logit_view
    return logits


def _mirostat_store_args(logits: torch.Tensor, args: SamplingTensors,
                         sample_results: List[Tuple[List[int], List[int]]],
                         sampling_metadata: SamplingMetadata,
                         output_metadata: OutputMetadata) -> None:
    """Based on whichever token was finally sampled, we calculate the
    final surprisal values to update the mus.
    
    Because a single sequence can have multiple samples, we must fork
    the mu accordingly."""
    assert sampling_metadata.seq_groups is not None
    seqid_to_tokens = {}
    seqid_to_indices = {}
    for (sids, _), (toks, parents) in zip(sampling_metadata.seq_groups,
                                          sample_results):
        for idx, (token, parent) in enumerate(zip(toks, parents)):
            seqid_to_tokens.setdefault(sids[parent], []).append(token)
            seqid_to_indices.setdefault(sids[parent], []).append(idx)

    seqids = args.miro_seqids

    picked_tokens = torch.tensor([seqid_to_tokens[x] for x in seqids],
                                 device=logits.device,
                                 dtype=torch.long)

    # Clumsily, we recalculate token surprisals.
    logits_view = logits[args.miro_indices]
    picked_surprise = torch.gather(torch.log_softmax(logits_view, dim=-1),
                                   dim=-1,
                                   index=picked_tokens) / -math.log(2)

    taus = args.miro_taus.unsqueeze(dim=-1)  # AKA target surprisals
    etas = args.miro_etas.unsqueeze(dim=-1)  # AKA accumulation rates
    mus = args.miro_mus.unsqueeze(dim=-1)  # AKA surprisal accumulators
    nu_mus = mus - (picked_surprise - taus) * etas

    # Record updated mu values for use in the next iteration
    # Note how each mu is split into multiple based on the number of samples.
    for seqid, seq_mus in zip(seqids, nu_mus):
        for sample_idx, mu in zip(seqid_to_indices[seqid], seq_mus):
            output_metadata.add(seqid, sample_idx, "miro_mu", mu)<|MERGE_RESOLUTION|>--- conflicted
+++ resolved
@@ -44,29 +44,15 @@
         logits = _apply_min_tokens_penalty(logits, sampling_metadata)
 
         # Prepare sampling tensors with pinned memory to avoid blocking.
-<<<<<<< HEAD
         sampling_tensors = SamplingTensors.from_sampling_metadata(
             sampling_metadata, vocab_size, logits.device, logits.dtype)
-=======
-        (sampling_tensors, do_temperatures, do_penalties, do_topks, do_topps,
-         do_topas, do_minps, do_tfss, do_eta_cutoffs, do_epsilon_cutoffs,
-         do_typical_ps, do_quadratic,
-         do_mirostat) = (SamplingTensors.from_sampling_metadata(
-             sampling_metadata, vocab_size, logits.device, logits.dtype))
->>>>>>> f1accfac
 
         if sampling_tensors.do_penalties:
             logits = _apply_penalties(logits, sampling_tensors.prompt_tokens,
                                       sampling_tensors.output_tokens,
-<<<<<<< HEAD
                                       sampling_tensors.pres_penalties,
                                       sampling_tensors.freq_penalties,
                                       sampling_tensors.rep_penalties)
-=======
-                                      sampling_tensors.presence_penalties,
-                                      sampling_tensors.frequency_penalties,
-                                      sampling_tensors.repetition_penalties)
->>>>>>> f1accfac
 
         if sampling_tensors.do_temperatures or sampling_tensors.do_dynatemps:
             logits = _apply_temperature(logits, sampling_tensors.temperatures,
@@ -80,19 +66,13 @@
                                           sampling_tensors.top_ks,
                                           sampling_tensors.top_as,
                                           sampling_tensors.min_ps)
-<<<<<<< HEAD
-
         if sampling_tensors.do_tfss:
-=======
-        if do_tfss:
->>>>>>> f1accfac
             logits = _apply_tfs(logits, sampling_tensors.tfss)
         if sampling_tensors.do_eta_cutoffs:
             logits = _apply_eta_cutoff(logits, sampling_tensors.eta_cutoffs)
         if sampling_tensors.do_epsilon_cutoffs:
             logits = _apply_epsilon_cutoff(logits,
                                            sampling_tensors.epsilon_cutoffs)
-<<<<<<< HEAD
         if sampling_tensors.do_typical_ps:
             logits = _apply_typical_sampling(logits,
                                              sampling_tensors.typical_ps)
@@ -101,14 +81,6 @@
             logits = _apply_quadratic_sampling(
                 logits, sampling_tensors.smoothing_indices,
                 sampling_tensors.smoothing_factors,
-=======
-        if do_typical_ps:
-            logits = _apply_typical_sampling(logits,
-                                             sampling_tensors.typical_ps)
-        if do_quadratic:
-            logits = _apply_quadratic_sampling(
-                logits, sampling_tensors.smoothing_factors,
->>>>>>> f1accfac
                 sampling_tensors.smoothing_curves)
 
         banned_tokens = _get_custom_token_bans(sampling_metadata)
@@ -127,13 +99,10 @@
         # Sample the next tokens.
         sample_results = _sample(probs, logprobs, sampling_metadata,
                                  sampling_tensors)
-<<<<<<< HEAD
 
         if sampling_tensors.do_mirostat:
             _mirostat_store_args(logits, sampling_tensors, sample_results,
                                  sampling_metadata, output_metadata)
-=======
->>>>>>> f1accfac
         # Get the logprobs query results.
         prompt_logprobs, sample_logprobs = _get_logprobs(
             logprobs, sampling_metadata, sample_results)
