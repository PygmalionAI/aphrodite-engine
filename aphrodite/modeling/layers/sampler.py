"""A layer that samples the next tokens from the model's outputs."""
from typing import Dict, List, Tuple, Optional

import torch
import torch.nn as nn
import math

from aphrodite.modeling.sampling_metadata import (SamplingMetadata,
                                                  OutputMetadata,
                                                  SamplingTensors)
from aphrodite.modeling.megatron.communication_op import (
    tensor_model_parallel_gather)
from aphrodite.common.sampling_params import SamplingParams, SamplingType
from aphrodite.common.sequence import (Logprob, PromptLogprobs, SampleLogprobs,
                                       SamplerOutput, SequenceData,
                                       SequenceGroupOutput, SequenceOutput)
from aphrodite.modeling.layers.ops.sample import sample as sample_triton
from aphrodite.common.utils import is_neuron


class Sampler(nn.Module):
    """Samples the next tokens from the model's outputs.

    This layer does the following:
    1. Discard the hidden states that are not used for sampling (i.e., all
        tokens except the final one in each prompt).
    2. Compute the logits for the next tokens.
    3. Apply presence and frequency penalties.
    4. Apply temperature scaling.
    5. Apply top-p and top-k truncation.
    6. Sample the next tokens.
    Here, each sequence group within the batch can have different sampling
    parameters (e.g., sampling method, temperature, top-p, top-k, etc.).
    """

    def __init__(self,
                 vocab_size: int,
                 org_vocab_size: Optional[int] = None) -> None:
        super().__init__()
        self.vocab_size = vocab_size
        # Transformers-neuronx generates outputs as logits directly
        self.logits_as_hidden_states = is_neuron()
        # original vocabulary size (without LoRA).
        self.org_vocab_size = org_vocab_size or vocab_size

    def _get_logits(self, hidden_states: torch.Tensor, embedding: torch.Tensor,
                    embedding_bias: Optional[torch.Tensor]) -> torch.Tensor:
        # Get the logits for the next tokens.
        logits = torch.matmul(hidden_states, embedding.t())
        if embedding_bias is not None:
            logits += embedding_bias
        logits = tensor_model_parallel_gather(logits)
        # Remove paddings in vocab (if any).
        if logits is not None:
            logits = logits[:, :self.org_vocab_size]
        return logits

    def forward(
        self,
        embedding: torch.Tensor,
        hidden_states: torch.Tensor,
        sampling_metadata: SamplingMetadata,
        embedding_bias: Optional[torch.Tensor] = None,
    ) -> Optional[SamplerOutput]:
        # Get the hidden states that we use for sampling.
        if self.logits_as_hidden_states:
            logits = hidden_states
        else:
            hidden_states = _prune_hidden_states(hidden_states,
                                                 sampling_metadata)

            # Get the logits for the next tokens.
            logits = self._get_logits(hidden_states, embedding, embedding_bias)

        return _perform_sampling(logits, sampling_metadata)


# FIXME: This is a hack for the missing GPU blocks. This should be removed
# once a proper fix is implemented.
class QuantSampler(nn.Module):
    """Samples the next tokens from the model's outputs.

    This layer does the following:
    1. Discard the hidden states that are not used for sampling (i.e., all
        tokens except the final one in each prompt).
    2. Compute the logits for the next tokens.
    3. Apply presence and frequency penalties.
    4. Apply temperature scaling.
    5. Apply top-p and top-k truncation.
    6. Sample the next tokens.
    Here, each sequence group within the batch can have different sampling
    parameters (e.g., sampling method, temperature, top-p, top-k, etc.).
    """

    def __init__(self,
                 vocab_size: int,
                 org_vocab_size: Optional[int] = None) -> None:
        super().__init__()
        self.vocab_size = vocab_size
        # original vocabulary size (without LoRA).
        self.org_vocab_size = org_vocab_size or vocab_size

    def _get_logits(self, hidden_states: torch.Tensor, embedding: torch.Tensor,
                    embedding_bias: Optional[torch.Tensor]) -> torch.Tensor:
        # Get the logits for the next tokens.
        logits = torch.matmul(hidden_states, embedding.t())
        if embedding_bias is not None:
            logits += embedding_bias
        logits = tensor_model_parallel_gather(logits)
        # Remove paddings in vocab (if any).
        if logits is not None:
            logits = logits[:, :self.org_vocab_size]
        return logits

    def forward(
        self,
        logits: torch.Tensor,
        sampling_metadata: SamplingMetadata,
    ) -> Optional[SamplerOutput]:
        # Get the hidden states that we use for sampling.
        logits = _prune_hidden_states(logits, sampling_metadata)
        logits = tensor_model_parallel_gather(logits)
        # Remove paddings in vocab (if any).
        if logits is not None:
            logits = logits[:, :self.vocab_size]

        return _perform_sampling(logits, sampling_metadata)


def _perform_sampling(
        logits: torch.Tensor,
        sampling_metadata: SamplingMetadata) -> Optional[SamplerOutput]:
    # Only perform sampling in the driver worker.
    # Note: `_get_logits` is still distributed across TP workers because
    # the `embedding` weight is distributed across TP workers.
    # TODO: Change the get_logits part to a separate stage.
    if not sampling_metadata.perform_sampling:
        return None

    assert logits is not None
    _, vocab_size = logits.shape

    output_metadata = OutputMetadata()

    # Apply logits processors (if any)
    logits = _apply_logits_processors(logits, sampling_metadata)

    # Prepare sampling tensors with pinned memory to avoid blocking.
    sampling_tensors = SamplingTensors.from_sampling_metadata(
        sampling_metadata, vocab_size, logits.device, logits.dtype)

    if sampling_tensors.do_penalties:
        logits = _apply_penalties(logits, sampling_tensors.prompt_tokens,
                                  sampling_tensors.output_tokens,
                                  sampling_tensors.pres_penalties,
                                  sampling_tensors.freq_penalties,
                                  sampling_tensors.rep_penalties)

    if sampling_tensors.do_temperatures or sampling_tensors.do_dynatemps:
        logits = _apply_temperature(logits, sampling_tensors.temperatures,
                                    sampling_tensors.dynatemp_mins,
                                    sampling_tensors.dynatemp_maxs,
                                    sampling_tensors.dynatemp_exps)

    if (sampling_tensors.do_top_ks or sampling_tensors.do_top_ps
            or sampling_tensors.do_top_as or sampling_tensors.do_min_ps):
        logits = _apply_alphabet_soup(logits, sampling_tensors.top_ps,
                                      sampling_tensors.top_ks,
                                      sampling_tensors.top_as,
                                      sampling_tensors.min_ps)

    if sampling_tensors.do_tfss:
        logits = _apply_tfs(logits, sampling_tensors.tfss)
    if sampling_tensors.do_eta_cutoffs:
        logits = _apply_eta_cutoff(logits, sampling_tensors.eta_cutoffs)
    if sampling_tensors.do_epsilon_cutoffs:
        logits = _apply_epsilon_cutoff(logits,
                                       sampling_tensors.epsilon_cutoffs)
    if sampling_tensors.do_typical_ps:
        logits = _apply_typical_sampling(logits, sampling_tensors.typical_ps)

    if sampling_tensors.do_quadratic:
        logits = _apply_quadratic_sampling(logits,
                                           sampling_tensors.smoothing_indices,
                                           sampling_tensors.smoothing_factors,
                                           sampling_tensors.smoothing_curves)

    banned_tokens = _get_custom_token_bans(sampling_metadata)
    assert len(banned_tokens) == logits.shape[0]
    logits = _apply_token_bans(logits, banned_tokens)
    if sampling_tensors.do_mirostat:
        logits = _apply_mirostat_v2(logits, sampling_tensors)

    # We use float32 for probabilities and log probabilities.
    # Compute the probabilities.
    probs = torch.softmax(logits, dim=-1, dtype=torch.float)
    # Compute the log probabilities.
    # Use log_softmax to ensure numerical stability.
    logprobs = torch.log_softmax(logits, dim=-1, dtype=torch.float)

    # Sample the next tokens.
    sample_results = _sample(probs, logprobs, sampling_metadata,
                             sampling_tensors)
<<<<<<< HEAD

    if sampling_tensors.do_mirostat:
        _mirostat_store_args(logits, sampling_tensors, sample_results,
                             sampling_metadata, output_metadata)
=======
>>>>>>> 78d66f16
    # Get the logprobs query results.
    prompt_logprobs, sample_logprobs = _get_logprobs(logprobs,
                                                     sampling_metadata,
                                                     sample_results)
    return _build_sampler_output(sample_results, sampling_metadata,
                                 prompt_logprobs, sample_logprobs,
                                 output_metadata)


def _prune_hidden_states(
    hidden_states: torch.Tensor,
    sampling_metadata: SamplingMetadata,
) -> torch.Tensor:
    return hidden_states.index_select(0,
                                      sampling_metadata.selected_token_indices)


def _get_bin_counts_and_mask(
    tokens: torch.Tensor,
    vocab_size: int,
    num_seqs: int,
) -> Tuple[torch.Tensor, torch.Tensor]:
    # Compute the bin counts for the tokens.
    # vocab_size + 1 for padding.
    bin_counts = torch.zeros((num_seqs, vocab_size + 1),
                             dtype=torch.long,
                             device=tokens.device)
    bin_counts.scatter_add_(1, tokens, torch.ones_like(tokens))
    bin_counts = bin_counts[:, :vocab_size]
    mask = bin_counts > 0

    return bin_counts, mask


def _get_custom_token_bans(
        sampling_metadata: SamplingMetadata) -> List[List[int]]:
    assert sampling_metadata.seq_groups is not None
    assert sampling_metadata.prompt_lens is not None
    banned_tokens: List[List[int]] = []
    for i, seq_group in enumerate(sampling_metadata.seq_groups):
        seq_ids, sampling_params = seq_group
        custom_token_bans = sampling_params.custom_token_bans
        if (i < sampling_metadata.num_prompts
                and sampling_params.prompt_logprobs is not None):
            prompt_len = sampling_metadata.prompt_lens[i]
            banned_tokens += [custom_token_bans] * (prompt_len - 1)
        banned_tokens += [custom_token_bans] * len(seq_ids)
    return banned_tokens


def _apply_logits_processors(
    logits: torch.Tensor,
    metadata: SamplingMetadata,
) -> torch.Tensor:
    assert metadata.seq_groups is not None
    assert metadata.prompt_lens is not None
    assert metadata.seq_data is not None
    seq_offset = 0
    for i, (seq_ids, sampling_params) in enumerate(metadata.seq_groups):
        seq_size = len(seq_ids)
        output_tokens = []
        if (i < metadata.num_prompts
                and sampling_params.prompt_logprobs is not None):
            prompt_seqs = metadata.prompt_lens[i] - 1
            seq_size += prompt_seqs
            output_tokens.extend([[]] * prompt_seqs)
        seq_end = seq_offset + seq_size

        if sampling_params.logits_processors:
            output_tokens.extend(metadata.seq_data[sid].output_token_ids
                                 for sid in seq_ids)
            for proc in sampling_params.logits_processors:
                proc(logits[seq_offset:seq_end], output_tokens)

        seq_offset = seq_end

    return logits


def _apply_penalties(logits: torch.Tensor, prompt_tokens_tensor: torch.Tensor,
                     output_tokens_tensor: torch.Tensor,
                     presence_penalties: torch.Tensor,
                     frequency_penalties: torch.Tensor,
                     repetition_penalties: torch.Tensor) -> torch.Tensor:
    num_seqs, vocab_size = logits.shape
    _, prompt_mask = _get_bin_counts_and_mask(prompt_tokens_tensor, vocab_size,
                                              num_seqs)
    output_bin_counts, output_mask = _get_bin_counts_and_mask(
        output_tokens_tensor, vocab_size, num_seqs)

    repetition_penalties = repetition_penalties[:, None].repeat(1, vocab_size)
    repetition_penalties[~(prompt_mask | output_mask)] = 1.0
    logits = torch.where(logits > 0, logits / repetition_penalties,
                         logits * repetition_penalties)

    # We follow the definition in OpenAI API.
    # Refer to https://platform.openai.com/docs/api-reference/parameter-details
    logits -= frequency_penalties.unsqueeze_(dim=1) * output_bin_counts
    logits -= presence_penalties.unsqueeze_(dim=1) * output_mask
    return logits


def _apply_token_bans(logits: torch.Tensor,
                      banned_tokens: List[List[int]]) -> torch.Tensor:
    for i, banned_token_ids in enumerate(banned_tokens):
        if not banned_token_ids:
            continue
        logits[i, banned_token_ids] = -float("inf")
    return logits


def _apply_alphabet_soup(
    logits: torch.Tensor,
    p: torch.Tensor,
    k: torch.Tensor,
    a: torch.Tensor,
    m: torch.Tensor,
) -> torch.Tensor:
    logits_sort, logits_idx = logits.sort(dim=-1, descending=True)

    # Apply top-p, min-p and top-a.
    probs_sort = logits_sort.softmax(dim=-1)
    probs_sum = probs_sort.cumsum(dim=-1).sub_(probs_sort)
    min_p_thresholds = probs_sort[:, 0] * m
    top_a_thresholds = torch.pow(probs_sort[:, 0], 2) * a
    threshold = torch.maximum(min_p_thresholds, top_a_thresholds)
    mask = (probs_sort < threshold.unsqueeze(1)
            )  # Cull logits below the top-a threshold
    mask.logical_or_(
        probs_sum >
        p.unsqueeze(dim=1))  # Cull logits above the top-p summation threshold
    mask[:, 0] = False  # Guarantee at least one token is pickable
    logits_sort[mask] = -float("inf")

    # Apply top-k.
    # Create a mask for the top-k elements.
    top_k_mask = torch.arange(logits_idx.shape[-1], device=logits_idx.device)
    top_k_mask = top_k_mask.expand(logits_idx.shape[0], -1)
    top_k_mask = top_k_mask >= k.unsqueeze_(dim=1)

    # Final mask.
    mask = (mask | top_k_mask)
    logits_sort.masked_fill_(mask, -float("inf"))

    # Re-sort the probabilities.
    src = torch.arange(logits_idx.shape[-1],
                       device=logits_idx.device).expand_as(logits_idx)
    logits_idx_inv = torch.empty_like(logits_idx).scatter_(dim=-1,
                                                           index=logits_idx,
                                                           src=src)
    logits = torch.gather(logits_sort, dim=-1, index=logits_idx_inv)
    return logits


def _apply_tfs(
    logits: torch.Tensor,
    tfs: torch.Tensor,
) -> torch.Tensor:
    logits_sort, logits_idx = logits.sort(dim=-1, descending=True)
    d2 = logits_sort.softmax(dim=-1).diff().diff().abs()
    normalized_d2 = d2 / torch.sum(d2, dim=-1, keepdim=True)
    curvature_cdf = torch.cumsum(normalized_d2, dim=-1)

    tfs_mask = curvature_cdf > tfs.unsqueeze(dim=-1)

    tfs_mask = torch.cat(
        (
            torch.zeros(
                logits.shape[0], 1, dtype=torch.bool, device=logits.device),
            tfs_mask,
            torch.ones(
                logits.shape[0], 1, dtype=torch.bool, device=logits.device),
        ),
        dim=-1,
    )

    logits_sort[tfs_mask] = -float("inf")
    logits = torch.gather(logits_sort,
                          dim=-1,
                          index=torch.argsort(logits_idx, dim=-1))

    return logits


def _apply_eta_cutoff(
    logits: torch.Tensor,
    eta_cutoff: torch.Tensor,
) -> torch.Tensor:
    shifted_logits = torch.log_softmax(logits, dim=-1)
    probs = shifted_logits.exp()

    neg_entropy = (probs * shifted_logits).nansum(dim=-1)
    eps = torch.min(eta_cutoff,
                    torch.sqrt(eta_cutoff) *
                    torch.exp(neg_entropy)).unsqueeze(dim=1)

    eta_mask = probs < eps

    # guard against nulling out all the logits
    top_idx = torch.argmax(probs, dim=1, keepdim=True)
    eta_mask.scatter_(dim=1, index=top_idx, value=False)

    logits[eta_mask] = -float("inf")
    return logits


def _apply_epsilon_cutoff(
    logits: torch.Tensor,
    epsilon_cutoff: torch.Tensor,
) -> torch.Tensor:
    probs = logits.softmax(dim=-1)

    eps_mask = probs < epsilon_cutoff.unsqueeze(dim=1)

    # guard against nulling out all the logits
    top_idx = torch.argmax(probs, dim=1, keepdim=True)
    eps_mask.scatter_(dim=1, index=top_idx, value=False)

    logits[eps_mask] = -float("inf")
    return logits


def _apply_typical_sampling(
    logits: torch.Tensor,
    typical_p: torch.Tensor,
) -> torch.Tensor:
    shifted_logits = torch.log_softmax(logits, dim=-1)
    probs = shifted_logits.exp()

    neg_entropy = (probs * shifted_logits).nansum(dim=-1, keepdim=True)

    surprisal_deviations = (neg_entropy - shifted_logits).abs()
    _, indices = torch.sort(surprisal_deviations)
    reordered_probs = probs.gather(-1, indices)
    typ_mask_sorted = reordered_probs.cumsum(dim=-1) >= typical_p.unsqueeze(
        dim=1)

    min_tokens_to_keep = 1
    # Keep at least min_tokens_to_keep
    typ_mask_sorted[..., :min_tokens_to_keep] = 0

    typ_mask = typ_mask_sorted.scatter(1, indices, typ_mask_sorted)
    logits[typ_mask] = -float("inf")
    return logits


# pulls double duty for temperature and dynatemp
def _apply_temperature(
    logits: torch.Tensor,
    temperatures: torch.Tensor,
    dynatemp_mins: torch.Tensor,
    dynatemp_maxs: torch.Tensor,
    dynatemp_exps: torch.Tensor,
) -> torch.Tensor:
    dynatemp_mask = torch.logical_or(dynatemp_mins > 0, dynatemp_maxs > 0)
    dynatemp_mins = dynatemp_mins[dynatemp_mask]
    dynatemp_maxs = dynatemp_maxs[dynatemp_mask]
    dynatemp_exps = dynatemp_exps[dynatemp_mask]
    dynatemp_mins = dynatemp_mins.clamp_(min=0)

    dynatemp_logits = logits[dynatemp_mask]
    dynatemp_shifted_logits = torch.log_softmax(dynatemp_logits, dim=-1)
    dynatemp_probs = dynatemp_shifted_logits.exp()
    dynatemp_entropies = -(dynatemp_probs *
                           dynatemp_shifted_logits).nansum(dim=-1)
    dynatemp_max_entropies = torch.log_(
        (dynatemp_logits > float("-inf")).sum(dim=-1).float())
    normalized_entropies = dynatemp_entropies.div_(dynatemp_max_entropies)
    dyn_temp = (dynatemp_mins + (dynatemp_maxs - dynatemp_mins) *
                normalized_entropies.pow_(dynatemp_exps))

    temperatures[dynatemp_mask] = dyn_temp
    temperatures[temperatures == 0.0] = 1.0
    logits.div_(temperatures.unsqueeze_(dim=1))
    return logits


def _apply_quadratic_sampling(
    logits: torch.Tensor,
    indices: torch.Tensor,
    factors: torch.Tensor,
    curves: torch.Tensor,
) -> torch.Tensor:
    """
    Applies a quadratic transformation to the logits based on the
    provided smoothing factors and curves. The transformation is
    centered around the maximum logit value in the batch.

    The transformation involves a quadratic and cubic term, with the
    cubic term controlled by the smoothing curve. The quadratic term is
    scaled by the smoothing factor, and the cubic term is scaled by the
    product of the smoothing factor and the smoothing curve.

    params:
        logits (torch.Tensor): The logits to be transformed.
        indices (torch.Tensor): Indices to project `logits` down to 
            the other tensor's lengths.
        factors (torch.Tensor): The factors to scale the quadratic
            term in the transformation.
        curves (torch.Tensor): The factors to scale the cubic term
            in the transformation.

    returns:
        torch.Tensor: The transformed logits.

    Credits: @kalomaze
    """
    factors.unsqueeze_(dim=1)
    curves.unsqueeze_(dim=1)
    k = factors * (3 - curves) / 2
    s = factors * (curves - 1) / 2

    quadlogits = logits[indices]  # project to only relevant logits
    max_logits = quadlogits.max(dim=-1, keepdim=True).values

    # Construct the delta from each logit to its new value
    diff = quadlogits - max_logits
    diff -= diff**2 * (s * diff - k)
    diff[diff != diff] = 0  # Eliminate NaNs from infs

    logits[indices] -= diff
    return logits


def _greedy_sample(
    selected_seq_groups: List[Tuple[List[int], SamplingParams]],
    samples: torch.Tensor,
) -> List[Tuple[List[int], List[int]]]:
    sample_idx = 0
    results = []
    for seq_group in selected_seq_groups:
        seq_ids, _ = seq_group
        num_parent_seqs = len(seq_ids)
        assert num_parent_seqs == 1, (
            "Greedy sampling should have only one seq.")
        parent_ids = list(range(num_parent_seqs))
        next_token_ids = [samples[sample_idx].item()]
        results.append((next_token_ids, parent_ids))
        sample_idx += num_parent_seqs
    return results


def _random_sample(
    selected_seq_groups: List[Tuple[List[int], SamplingParams]],
    is_prompts: List[bool],
    random_samples: torch.Tensor,
) -> List[Tuple[List[int], List[int]]]:
    # Find the maximum best_of value of the prompt phase requests.
    random_samples = random_samples.cpu()
    sample_idx = 0
    results = []
    for seq_group, is_prompt in zip(selected_seq_groups, is_prompts):
        seq_ids, sampling_params = seq_group
        num_parent_seqs = len(seq_ids)
        if is_prompt:
            # Prompt phase.
            parent_ids = [0] * sampling_params.best_of
            next_token_ids = random_samples[
                sample_idx, :sampling_params.best_of].tolist()
        else:
            # Generation phase.
            parent_ids = list(range(num_parent_seqs))
            next_token_ids = random_samples[sample_idx:sample_idx +
                                            num_parent_seqs, 0].tolist()
        results.append((next_token_ids, parent_ids))
        sample_idx += num_parent_seqs
    return results


def _beam_search_sample(
    selected_seq_groups: List[Tuple[List[int], SamplingParams]],
    is_prompts: List[bool],
    seq_data: Dict[int, SequenceData],
    logprobs: torch.Tensor,
) -> List[Tuple[List[int], List[int]]]:
    # We sample 2 * beam_width candidates to make sure that with high
    # probability we can get `beam_width` candidates in addition to
    # the finished sequences for the next iteration. See
    # https://github.com/tensorflow/tensor2tensor/blob/bafdc1b67730430d38d6ab802cbd51f9d053ba2e/tensor2tensor/utils/beam_search.py#L557-L563
    # for details. See also HF reference:
    # https://github.com/huggingface/transformers/blob/a4dd53d88e4852f023332d284ff07a01afcd5681/src/transformers/generation/utils.py#L3063-L3065
    #
    # Note: Beam search is not vectorized, so its speed can be slower than
    # other sampling methods.
    sample_idx = 0
    results = []
    for seq_group, is_prompt in zip(selected_seq_groups, is_prompts):
        seq_ids, sampling_params = seq_group
        num_parent_seqs = len(seq_ids)
        beam_width = sampling_params.best_of
        seq_group_logprobs = logprobs[sample_idx:sample_idx + num_parent_seqs]
        if is_prompt:
            # Prompt phase.
            assert num_parent_seqs == 1, (
                "Prompt input should have only one seq.")
            parent_ids = [0] * (2 * beam_width)
            _, next_token_ids = torch.topk(seq_group_logprobs[0],
                                           2 * beam_width)
            next_token_ids = next_token_ids.tolist()
        else:
            # Generation phase.
            cumulative_logprobs = [
                seq_data[seq_id].cumulative_logprob for seq_id in seq_ids
            ]
            cumulative_logprobs = torch.tensor(
                cumulative_logprobs,
                dtype=torch.float,
                device=seq_group_logprobs.device)
            seq_group_logprobs = (seq_group_logprobs +
                                  cumulative_logprobs.unsqueeze(dim=1))
            _, topk_ids = torch.topk(seq_group_logprobs.flatten(),
                                     2 * beam_width)
            topk_ids = topk_ids.tolist()
            vocab_size = seq_group_logprobs.size(-1)
            parent_ids = [i // vocab_size for i in topk_ids]
            next_token_ids = [i % vocab_size for i in topk_ids]
        results.append((next_token_ids, parent_ids))
        sample_idx += num_parent_seqs
    assert sample_idx == logprobs.size(0)
    return results


# torch.multinomial forces a GPU<->CPU sync.
# Therefore, we use an optimized implementation instead.
# Note that we always sample with replacement.
# probs will be modified in place, but this is fine, as we pass
# in a copy already.
def _multinomial(
    probs: torch.Tensor,
    num_samples: int,
    seq_groups: Optional[List[Tuple[List[int], SamplingParams]]] = None,
    generators: Optional[List[torch.Generator]] = None,
) -> torch.Tensor:
    if num_samples > 1:
        # This is equivalent to torch.repeat_interleaved (which also
        # forces a GPU<->CPU sync).
        # This allows us to do sampling with replacement by creating
        # num_samples copies of each row in the tensor, and then
        # batch sampling the resulting tensor.
        probs = probs[:, None, :].expand(probs.shape[0], num_samples,
                                         probs.shape[1]).contiguous().view(
                                             -1, probs.shape[1])
    q = torch.empty_like(probs)
    if seq_groups is None:
        q.exponential_()
    else:
        sample_idx = 0
        for (seq_ids, _), generator in zip(seq_groups, generators):
            next_sample_idx = sample_idx + len(seq_ids) * num_samples
            q[sample_idx:next_sample_idx].exponential_(generator=generator)
            sample_idx = next_sample_idx
    return probs.div_(q).argmax(dim=1).view(-1, num_samples)


def _sample_with_torch(
    probs: torch.Tensor,
    logprobs: torch.Tensor,
    sampling_metadata: SamplingMetadata,
) -> List[Tuple[List[int], List[int]]]:
    """Returns list of (selected_tokens, parent_seq_ids) tuples
    corresponding to sampling_metadata.seq_groups."""
    assert sampling_metadata.seq_groups is not None
    assert sampling_metadata.categorized_sample_indices is not None
    categorized_seq_group_ids = {t: [] for t in SamplingType}
    categorized_sample_indices = sampling_metadata.categorized_sample_indices
    for i, seq_group in enumerate(sampling_metadata.seq_groups):
        _, sampling_params = seq_group
        sampling_type = sampling_params.sampling_type
        categorized_seq_group_ids[sampling_type].append(i)

    sample_results_dict: Dict[int, Tuple[List[int], List[int]]] = {}
    sample_metadata = {}
    multinomial_samples = {}

    # Counterintiutively, having two loops here is actually faster.
    # The first loop can run without waiting on GPU<->CPU sync.
<<<<<<< HEAD
    for sampling_type, sample_indices in categorized_sample_indices.items():
        sample_indices = sample_indices[:, 0]
        if len(sample_indices) == 0:
=======
    for sampling_type in SamplingType:
        sample_indices = categorized_sample_indices[sampling_type][:, 0]
        num_tokens = len(sample_indices)
        if num_tokens == 0:
>>>>>>> 78d66f16
            continue
        seq_group_ids = categorized_seq_group_ids[sampling_type]
        seq_groups = [sampling_metadata.seq_groups[i] for i in seq_group_ids]
        is_prompts = [i < sampling_metadata.num_prompts for i in seq_group_ids]
        sample_metadata[sampling_type] = (seq_group_ids, seq_groups,
                                          is_prompts, sample_indices)
        if sampling_type == SamplingType.GREEDY:
            greedy_samples = torch.argmax(logprobs[sample_indices.long()],
                                          dim=-1)
        elif sampling_type in (SamplingType.RANDOM, SamplingType.RANDOM_SEED):
            max_best_of_in_batch = 1
            for seq_group, is_prompt in zip(seq_groups, is_prompts):
                if is_prompt:
                    _, sampling_params = seq_group
                    max_best_of_in_batch = max(max_best_of_in_batch,
                                               sampling_params.best_of)
            seeded_args = {} if sampling_type == SamplingType.RANDOM else {
                "seq_groups": seq_groups,
                "generators": sampling_metadata.generators,
            }
            multinomial_samples[sampling_type] = _multinomial(
                probs[sample_indices.long()], max_best_of_in_batch,
                **seeded_args)
        elif sampling_type == SamplingType.BEAM:
            beam_search_logprobs = logprobs[sample_indices]
        else:
            raise ValueError(f"Unsupported sampling type: {sampling_type}")

    # GPU<->CPU sync happens in the loop below.

    for sampling_type in SamplingType:
        if sampling_type not in sample_metadata:
            continue
        seq_group_ids, seq_groups, is_prompts, sample_indices = sample_metadata[
            sampling_type]
        if sampling_type == SamplingType.GREEDY:
            sample_results = _greedy_sample(seq_groups, greedy_samples)
        elif sampling_type in (SamplingType.RANDOM, SamplingType.RANDOM_SEED):
            sample_results = _random_sample(seq_groups, is_prompts,
                                            multinomial_samples[sampling_type])
        elif sampling_type == SamplingType.BEAM:
            sample_results = _beam_search_sample(seq_groups, is_prompts,
                                                 sampling_metadata.seq_data,
                                                 beam_search_logprobs)
        sample_results_dict.update(zip(seq_group_ids, sample_results))

    sample_results = [
        sample_results_dict[i]
        for i in range(len(sampling_metadata.seq_groups))
    ]
    return sample_results


def _sample_with_triton_kernel(
    probs: torch.Tensor,
    logprobs: torch.Tensor,
    sampling_metadata: SamplingMetadata,
    sampling_tensors: SamplingTensors,
) -> List[Tuple[List[int], List[int]]]:
<<<<<<< HEAD
    assert sampling_metadata.seq_groups is not None
    assert sampling_metadata.seq_data is not None
=======
>>>>>>> 78d66f16
    categorized_seq_group_ids = {t: [] for t in SamplingType}
    categorized_sample_indices = sampling_metadata.categorized_sample_indices
    for i, seq_group in enumerate(sampling_metadata.seq_groups):
        _, sampling_params = seq_group
        sampling_type = sampling_params.sampling_type
        categorized_seq_group_ids[sampling_type].append(i)

    sample_results_dict: Dict[int, Tuple[List[int], List[int]]] = {}
    sample_metadata = {}
    max_best_of_in_batch = 1

<<<<<<< HEAD
    # Counterintuitively, having two loops here is actually faster.
    # The first loop can run without waiting on GPU<->CPU sync.
    assert categorized_sample_indices is not None
    for sampling_type, sample_indices in categorized_sample_indices.items():
        sampled_token_indices = sample_indices[:, 1]
        sample_indices = sample_indices[:, 0]
        if len(sample_indices) == 0:
=======
    # Counterintiutively, having two loops here is actually faster.
    # The first loop can run without waiting on GPU<->CPU sync.
    for sampling_type in SamplingType:
        sample_indices = categorized_sample_indices[sampling_type][:, 0]
        sampled_token_indices = categorized_sample_indices[sampling_type][:, 1]
        num_tokens = len(sample_indices)
        if num_tokens == 0:
>>>>>>> 78d66f16
            continue
        seq_group_ids = categorized_seq_group_ids[sampling_type]
        seq_groups = [sampling_metadata.seq_groups[i] for i in seq_group_ids]
        is_prompts = [i < sampling_metadata.num_prompts for i in seq_group_ids]
        sample_metadata[sampling_type] = (seq_group_ids, seq_groups,
                                          is_prompts, sample_indices,
                                          sampled_token_indices)
        if sampling_type in (SamplingType.GREEDY, SamplingType.RANDOM,
                             SamplingType.RANDOM_SEED):
            for seq_group, is_prompt in zip(seq_groups, is_prompts):
                if is_prompt:
                    _, sampling_params = seq_group
                    max_best_of_in_batch = max(max_best_of_in_batch,
                                               sampling_params.best_of)
        elif sampling_type == SamplingType.BEAM:
            beam_search_logprobs = logprobs[sample_indices]
        else:
            raise ValueError(f"Unsupported sampling type: {sampling_type}")

    sampled_tokens, _, _ = sample_triton(
        probs=probs,
<<<<<<< HEAD
        seeds=sampling_tensors.seed_transpose,
        max_best_of=max_best_of_in_batch,
        sample_indices=sampling_tensors.seed_indices,
=======
        seeds=sampling_tensors.sampling_seeds,
        max_best_of=max_best_of_in_batch,
        sample_indices=sampling_tensors.sample_indices,
>>>>>>> 78d66f16
        logprobs=logprobs,
        # don't save logprobs because we have logic for that below
        # TODO: use this instead of the CPU-based logic below
        save_logprobs=False,
    )

    # GPU<->CPU sync happens in the loop below.

    for sampling_type in SamplingType:
        if sampling_type not in sample_metadata:
            continue
        (seq_group_ids, seq_groups, is_prompts, sample_indices,
         sampled_token_indices) = sample_metadata[sampling_type]
        if sampling_type == SamplingType.GREEDY:
            sample_results = _greedy_sample(
                seq_groups, sampled_tokens[sampled_token_indices][:, 0])
        elif sampling_type in (SamplingType.RANDOM, SamplingType.RANDOM_SEED):
            sample_results = _random_sample(
                seq_groups, is_prompts, sampled_tokens[sampled_token_indices])
        elif sampling_type == SamplingType.BEAM:
            sample_results = _beam_search_sample(seq_groups, is_prompts,
                                                 sampling_metadata.seq_data,
                                                 beam_search_logprobs)
        sample_results_dict.update(zip(seq_group_ids, sample_results))

    sample_results = [
        sample_results_dict[i]
        for i in range(len(sampling_metadata.seq_groups))
    ]
    return sample_results


def _sample(
    probs: torch.Tensor,
    logprobs: torch.Tensor,
    sampling_metadata: SamplingMetadata,
    sampling_tensors: SamplingTensors,
) -> List[Tuple[List[int], List[int]]]:
    return _sample_with_torch(probs, logprobs, sampling_metadata)

    # TODO: Enable once Triton kernel & associated code is faster.
    # return _sample_with_triton_kernel(probs, logprobs, sampling_metadata,
    #                                   sampling_tensors)


def _get_logprobs(
    logprobs: torch.Tensor,
    sampling_metadata: SamplingMetadata,
    sample_results: List[Tuple[List[int], List[int]]],
) -> Tuple[List[Optional[PromptLogprobs]], List[SampleLogprobs]]:
    assert sampling_metadata.seq_groups is not None
    assert sampling_metadata.prompt_lens is not None
    assert sampling_metadata.seq_data is not None

    # Prepare query indices
    batched_logprobs_query_seq_indices: List[int] = []
    batched_logprobs_query_token_indices: List[int] = []
    largest_num_logprobs = 0
    sample_idx = 0
    for i, (seq_group, sample_result) in enumerate(
            zip(sampling_metadata.seq_groups, sample_results)):
        seq_ids, sampling_params = seq_group
        next_token_ids, parent_ids = sample_result
        num_parent_seqs = len(seq_ids)
        if (i < sampling_metadata.num_prompts
                and sampling_params.prompt_logprobs is not None):
            largest_num_logprobs = max(largest_num_logprobs,
                                       sampling_params.prompt_logprobs)
            prompt_len = sampling_metadata.prompt_lens[i]
            prompt_tokens = sampling_metadata.seq_data[
                seq_ids[0]].prompt_token_ids
            batched_logprobs_query_seq_indices.extend(
                sample_idx + j for j in range(prompt_len - 1))
            batched_logprobs_query_token_indices.extend(
                token_id for token_id in prompt_tokens[1:])
            sample_idx += prompt_len - 1
        batched_logprobs_query_seq_indices.extend(
            [sample_idx + parent_id for parent_id in parent_ids])
        batched_logprobs_query_token_indices.extend(next_token_ids)
        if sampling_params.logprobs is not None:
            largest_num_logprobs = max(largest_num_logprobs,
                                       sampling_params.logprobs)
        sample_idx += num_parent_seqs
    assert sample_idx == logprobs.size(0)

    # Batched query for logprobs of selected token
    batched_logprobs_query_result = logprobs[[
        batched_logprobs_query_seq_indices,
        batched_logprobs_query_token_indices
    ]]

    # Batched query for logprobs of topk tokens
    if largest_num_logprobs > 0:
        top_logprobs, top_token_ids = torch.topk(logprobs,
                                                 largest_num_logprobs,
                                                 dim=-1)
        top_logprobs = top_logprobs.cpu()
        top_token_ids = top_token_ids.cpu()
    else:
        top_logprobs, top_token_ids = None, None

    batched_logprobs_query_result = batched_logprobs_query_result.cpu()

    # Gather results
    result_prompt_logprobs: List[Optional[PromptLogprobs]] = []
    result_sample_logprobs: List[SampleLogprobs] = []
    sample_idx = 0
    query_result_idx = 0
    for i, (seq_group, sample_result) in enumerate(
            zip(sampling_metadata.seq_groups, sample_results)):
        seq_ids, sampling_params = seq_group
        next_token_ids, parent_ids = sample_result

        # Prompt logprobs
        if (i < sampling_metadata.num_prompts
                and sampling_params.prompt_logprobs is not None):
            num_logprobs = sampling_params.prompt_logprobs
            prompt_tokens = sampling_metadata.seq_data[
                seq_ids[0]].prompt_token_ids
            group_prompt_logprobs: PromptLogprobs = [None]
            for token_id in prompt_tokens[1:]:
                prompt_logprobs_dict = {
                    token_id:
                    batched_logprobs_query_result[query_result_idx].item()
                }
                if num_logprobs > 0:
                    prompt_logprobs_dict.update(
                        zip(top_token_ids[sample_idx, :num_logprobs].tolist(),
                            top_logprobs[sample_idx, :num_logprobs].tolist()))
                group_prompt_logprobs.append({
                    token_id: Logprob(logprob)
                    for token_id, logprob in prompt_logprobs_dict.items()
                })
                sample_idx += 1
                query_result_idx += 1
            result_prompt_logprobs.append(group_prompt_logprobs)
        else:
            result_prompt_logprobs.append(None)

        # Sample logprobs
        num_logprobs = sampling_params.logprobs
        if num_logprobs is None:
            num_logprobs = 0
        group_sample_logprobs: SampleLogprobs = []
        for next_token_id, parent_id in zip(next_token_ids, parent_ids):
            sample_logprobs_dict = {
                next_token_id:
                batched_logprobs_query_result[query_result_idx].item()
            }
            query_result_idx += 1
            if num_logprobs > 0:
                sample_logprobs_dict.update(
                    zip(
                        top_token_ids[sample_idx +
                                      parent_id, :num_logprobs].tolist(),
                        top_logprobs[sample_idx +
                                     parent_id, :num_logprobs].tolist()))
            group_sample_logprobs.append({
                token_id: Logprob(logprob)
                for token_id, logprob in sample_logprobs_dict.items()
            })
        result_sample_logprobs.append(group_sample_logprobs)
        sample_idx += len(seq_ids)

    return result_prompt_logprobs, result_sample_logprobs


def _build_sampler_output(
    sample_results: List[Tuple[List[int], List[int]]],
    sampling_metadata: SamplingMetadata,
    prompt_logprobs: List[Optional[PromptLogprobs]],
    sample_logprobs: List[SampleLogprobs],
    output_metadata: OutputMetadata,
) -> SamplerOutput:
    assert sampling_metadata.seq_groups is not None
    sampler_output = []
    for (seq_group, sample_result, group_prompt_logprobs,
         group_sample_logprobs) in zip(sampling_metadata.seq_groups,
                                       sample_results, prompt_logprobs,
                                       sample_logprobs):
        seq_ids, _ = seq_group
        seq_outputs = [
            SequenceOutput(seq_ids[parent_id], token_id, logprobs,
                           output_metadata.get(seq_ids[parent_id], idx))
            for idx, (token_id, parent_id, logprobs) in enumerate(
                zip(*sample_result, group_sample_logprobs))
        ]

        sampler_output.append(
            SequenceGroupOutput(seq_outputs, group_prompt_logprobs))
    return SamplerOutput(outputs=sampler_output)


def _apply_mirostat_v2(logits: torch.Tensor,
                       sampling_tensors: SamplingTensors) -> torch.Tensor:
    # Reduce our view to just the affected logits
    logit_view = logits[sampling_tensors.miro_indices]

    # Calculate surprise value per token
    #  Convert nats to bits for compatibility with ooba/kobold parameters.
    logit_surprise = torch.log_softmax(logit_view, dim=-1) / -math.log(2)

    # Mask out "too-surprising" tokens (surprisal > mu)
    mus = sampling_tensors.miro_mus
    miro_mask = logit_surprise > mus.unsqueeze(dim=-1)

    # Unmask most-likely logit to guarantee a selection.
    maxinds = torch.argmax(logit_view, dim=-1, keepdim=True)
    miro_mask.scatter_(dim=1, index=maxinds, value=False)

    # Apply logit mask (effectively a top-k filter).
    logit_view[miro_mask] = -float("inf")

    # Project logit changes made to the view onto the original.
    # I think this step might be redundant.
    logits[sampling_tensors.miro_indices] = logit_view
    return logits


def _mirostat_store_args(logits: torch.Tensor, args: SamplingTensors,
                         sample_results: List[Tuple[List[int], List[int]]],
                         sampling_metadata: SamplingMetadata,
                         output_metadata: OutputMetadata) -> None:
    """Based on whichever token was finally sampled, we calculate the
    final surprisal values to update the mus.
    
    Because a single sequence can have multiple samples, we must fork
    the mu accordingly."""
    assert sampling_metadata.seq_groups is not None
    seqid_to_tokens = {}
    seqid_to_indices = {}
    for (sids, _), (toks, parents) in zip(sampling_metadata.seq_groups,
                                          sample_results):
        for idx, (token, parent) in enumerate(zip(toks, parents)):
            seqid_to_tokens.setdefault(sids[parent], []).append(token)
            seqid_to_indices.setdefault(sids[parent], []).append(idx)

    seqids = args.miro_seqids

    picked_tokens = torch.tensor([seqid_to_tokens[x] for x in seqids],
                                 device=logits.device,
                                 dtype=torch.long)

    # Clumsily, we recalculate token surprisals.
    logits_view = logits[args.miro_indices]
    picked_surprise = torch.gather(torch.log_softmax(logits_view, dim=-1),
                                   dim=-1,
                                   index=picked_tokens) / -math.log(2)

    taus = args.miro_taus.unsqueeze(dim=-1)  # AKA target surprisals
    etas = args.miro_etas.unsqueeze(dim=-1)  # AKA accumulation rates
    mus = args.miro_mus.unsqueeze(dim=-1)  # AKA surprisal accumulators
    nu_mus = mus - (picked_surprise - taus) * etas

    # Record updated mu values for use in the next iteration
    # Note how each mu is split into multiple based on the number of samples.
    for seqid, seq_mus in zip(seqids, nu_mus):
        for sample_idx, mu in zip(seqid_to_indices[seqid], seq_mus):
            output_metadata.add(seqid, sample_idx, "miro_mu", mu)<|MERGE_RESOLUTION|>--- conflicted
+++ resolved
@@ -201,13 +201,10 @@
     # Sample the next tokens.
     sample_results = _sample(probs, logprobs, sampling_metadata,
                              sampling_tensors)
-<<<<<<< HEAD
 
     if sampling_tensors.do_mirostat:
         _mirostat_store_args(logits, sampling_tensors, sample_results,
                              sampling_metadata, output_metadata)
-=======
->>>>>>> 78d66f16
     # Get the logprobs query results.
     prompt_logprobs, sample_logprobs = _get_logprobs(logprobs,
                                                      sampling_metadata,
@@ -682,18 +679,11 @@
     sample_metadata = {}
     multinomial_samples = {}
 
-    # Counterintiutively, having two loops here is actually faster.
+    # Counterintuitively, having two loops here is actually faster.
     # The first loop can run without waiting on GPU<->CPU sync.
-<<<<<<< HEAD
     for sampling_type, sample_indices in categorized_sample_indices.items():
         sample_indices = sample_indices[:, 0]
         if len(sample_indices) == 0:
-=======
-    for sampling_type in SamplingType:
-        sample_indices = categorized_sample_indices[sampling_type][:, 0]
-        num_tokens = len(sample_indices)
-        if num_tokens == 0:
->>>>>>> 78d66f16
             continue
         seq_group_ids = categorized_seq_group_ids[sampling_type]
         seq_groups = [sampling_metadata.seq_groups[i] for i in seq_group_ids]
@@ -724,11 +714,8 @@
 
     # GPU<->CPU sync happens in the loop below.
 
-    for sampling_type in SamplingType:
-        if sampling_type not in sample_metadata:
-            continue
-        seq_group_ids, seq_groups, is_prompts, sample_indices = sample_metadata[
-            sampling_type]
+    for sampling_type, metadata in sample_metadata:
+        seq_group_ids, seq_groups, is_prompts, sample_indices = metadata
         if sampling_type == SamplingType.GREEDY:
             sample_results = _greedy_sample(seq_groups, greedy_samples)
         elif sampling_type in (SamplingType.RANDOM, SamplingType.RANDOM_SEED):
@@ -753,11 +740,8 @@
     sampling_metadata: SamplingMetadata,
     sampling_tensors: SamplingTensors,
 ) -> List[Tuple[List[int], List[int]]]:
-<<<<<<< HEAD
     assert sampling_metadata.seq_groups is not None
     assert sampling_metadata.seq_data is not None
-=======
->>>>>>> 78d66f16
     categorized_seq_group_ids = {t: [] for t in SamplingType}
     categorized_sample_indices = sampling_metadata.categorized_sample_indices
     for i, seq_group in enumerate(sampling_metadata.seq_groups):
@@ -769,7 +753,6 @@
     sample_metadata = {}
     max_best_of_in_batch = 1
 
-<<<<<<< HEAD
     # Counterintuitively, having two loops here is actually faster.
     # The first loop can run without waiting on GPU<->CPU sync.
     assert categorized_sample_indices is not None
@@ -777,15 +760,6 @@
         sampled_token_indices = sample_indices[:, 1]
         sample_indices = sample_indices[:, 0]
         if len(sample_indices) == 0:
-=======
-    # Counterintiutively, having two loops here is actually faster.
-    # The first loop can run without waiting on GPU<->CPU sync.
-    for sampling_type in SamplingType:
-        sample_indices = categorized_sample_indices[sampling_type][:, 0]
-        sampled_token_indices = categorized_sample_indices[sampling_type][:, 1]
-        num_tokens = len(sample_indices)
-        if num_tokens == 0:
->>>>>>> 78d66f16
             continue
         seq_group_ids = categorized_seq_group_ids[sampling_type]
         seq_groups = [sampling_metadata.seq_groups[i] for i in seq_group_ids]
@@ -807,15 +781,9 @@
 
     sampled_tokens, _, _ = sample_triton(
         probs=probs,
-<<<<<<< HEAD
         seeds=sampling_tensors.seed_transpose,
         max_best_of=max_best_of_in_batch,
         sample_indices=sampling_tensors.seed_indices,
-=======
-        seeds=sampling_tensors.sampling_seeds,
-        max_best_of=max_best_of_in_batch,
-        sample_indices=sampling_tensors.sample_indices,
->>>>>>> 78d66f16
         logprobs=logprobs,
         # don't save logprobs because we have logic for that below
         # TODO: use this instead of the CPU-based logic below
