--- conflicted
+++ resolved
@@ -167,11 +167,7 @@
     model_name_or_path: str,
     cache_dir: Optional[str] = None,
     load_format: str = "auto",
-<<<<<<< HEAD
-    revision = None
-=======
     revision: Optional[str] = None,
->>>>>>> da79f86e
 ) -> Iterator[Tuple[str, torch.Tensor]]:
     use_safetensors = False
     use_np_cache = False
