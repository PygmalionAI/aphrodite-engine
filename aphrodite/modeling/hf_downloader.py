--- conflicted
+++ resolved
@@ -6,40 +6,25 @@
 from collections import defaultdict
 from typing import Any, Iterable, Iterator, List, Optional, Tuple
 
-<<<<<<< HEAD
 from accelerate import init_empty_weights
-from huggingface_hub import snapshot_download, HfFileSystem
-=======
 import filelock
 import huggingface_hub.constants
->>>>>>> bd0ddf1c
 import numpy as np
 import torch
-<<<<<<< HEAD
-from transformers import PretrainedConfig, AutoModelForCausalLM
-=======
 from huggingface_hub import HfFileSystem, snapshot_download
 from loguru import logger
 from safetensors.torch import load_file, safe_open, save_file
->>>>>>> bd0ddf1c
 from tqdm.auto import tqdm
-from transformers import PretrainedConfig
+from transformers import PretrainedConfig, AutoModelForCausalLM
 
 from aphrodite.common.config import ModelConfig
-<<<<<<< HEAD
-from aphrodite.common.logger import get_loading_progress_bar
 from aphrodite.common.gguf import GGUFReader, get_tensor_name_map, MODEL_ARCH_NAMES
-from aphrodite.modeling.layers.quantization import (get_quantization_config,
-                                                    QuantizationConfig)
-=======
-from aphrodite.common.gguf import GGUFReader
 from aphrodite.common.logger import get_loading_progress_bar
 from aphrodite.modeling.layers.quantization import (QuantizationConfig,
                                                     get_quantization_config)
 from aphrodite.modeling.layers.quantization.schema import QuantParamSchema
 from aphrodite.distributed import (get_tensor_model_parallel_rank,
                                    get_tensor_model_parallel_world_size)
->>>>>>> bd0ddf1c
 
 _xdg_cache_home = os.getenv("XDG_CACHE_HOME", os.path.expanduser("~/.cache"))
 _aphrodite_filelocks_path = os.path.join(_xdg_cache_home, "aphrodite/locks/")
@@ -289,79 +274,6 @@
         state_dict.pop(key)
 
     result = GGUFReader(checkpoint)
-<<<<<<< HEAD
-=======
-    # write tensor
-    kv_dim = (config.hidden_size // config.num_attention_heads *
-              config.num_key_value_heads)
-    tensor_mapping = {
-        "token_embd": ("model.embed_tokens", config.vocab_size),
-        "output": ("lm_head", config.vocab_size),
-        "output_norm": ("model.norm", -1),
-        "blk.{bid}.attn_norm": ("model.layers.{bid}.input_layernorm", -1),
-        "blk.{bid}.attn_q": (
-            "model.layers.{bid}.self_attn.q_proj",
-            config.hidden_size,
-        ),
-        "blk.{bid}.attn_k": ("model.layers.{bid}.self_attn.k_proj", kv_dim),
-        "blk.{bid}.attn_v": ("model.layers.{bid}.self_attn.v_proj", kv_dim),
-        "blk.{bid}.attn_output": (
-            "model.layers.{bid}.self_attn.o_proj",
-            config.hidden_size,
-        ),
-        "blk.{bid}.attn_rot_embd": (
-            "model.layers.{bid}.self_attn.rotary_emb.inv_freq",
-            -1,
-        ),
-        "blk.{bid}.ffn_norm": (
-            "model.layers.{bid}.post_attention_layernorm",
-            -1,
-        ),
-        "blk.{bid}.ffn_up": (
-            "model.layers.{bid}.mlp.up_proj",
-            config.intermediate_size,
-        ),
-        "blk.{bid}.ffn_down": (
-            "model.layers.{bid}.mlp.down_proj",
-            config.hidden_size,
-        ),
-        "blk.{bid}.ffn_gate": (
-            "model.layers.{bid}.mlp.gate_proj",
-            config.intermediate_size,
-        ),
-        "blk.{bid}.ffn_up.{xid}": (
-            "model.layers.{bid}.block_sparse_moe.experts.{xid}.w3",
-            config.intermediate_size,
-        ),
-        "blk.{bid}.ffn_down.{xid}": (
-            "model.layers.{bid}.block_sparse_moe.experts.{xid}.w2",
-            config.hidden_size,
-        ),
-        "blk.{bid}.ffn_gate.{xid}": (
-            "model.layers.{bid}.block_sparse_moe.experts.{xid}.w1",
-            config.intermediate_size,
-        ),
-        "blk.{bid}.ffn_gate_inp": (
-            "model.layers.{bid}.block_sparse_moe.gate",
-            config.num_local_experts
-            if hasattr(config, "num_local_experts") else -1,
-        ),
-    }
-    mapping = {}
-    # This is how llama.cpp handles name mapping,
-    # it's better to use regex match instead doe
-    max_block_num = 200
-    max_expert_num = 8
-    for k, v in tensor_mapping.items():
-        for i in range(max_block_num):
-            for j in range(max_expert_num):
-                fk = k.format(bid=i, xid=j)
-                fv = v[0].format(bid=i, xid=j)
-                if k not in mapping:
-                    mapping[fk] = (fv, v[1])
-
-    state_dict = {}
->>>>>>> bd0ddf1c
     with get_loading_progress_bar() as progress:
         task = progress.add_task(
             "[cyan]Converting GGUF tensors to PyTorch...",
