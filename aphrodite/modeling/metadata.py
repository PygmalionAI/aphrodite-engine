from typing import Dict, List, Tuple, Optional
import torch
from xformers.ops import AttentionBias

from aphrodite.common.sampling_params import SamplingParams, SamplingType
from aphrodite.common.sequence import SequenceData


<<<<<<< HEAD
class PersistentMetadata:
    def __init__(self):
        self._metadata:dict[int,dict] = {}

    def get(self, seq_id:int) -> dict:
        return self._metadata.get(seq_id, {})


class OutputMetadata(PersistentMetadata):
    def add(self, seq_id:int, key, val) -> None:
        if seq_id not in self._metadata:
            self._metadata[seq_id] = {}
        self._metadata[seq_id][key] = val


=======
>>>>>>> 1c988a48
class InputMetadata:
    """Metadata for input sequences. Used for PagedAttention.

    Args:
        seq_groups: List of (seq_ids, sampling_params).
        seq_data: Seq_id -> SequenceData.
        prompt_lens: Lengths of prompts.
        slot_mapping: The address to write the new KV to of each token.
        context_lens: the length of attention context for each generation token.
        max_context_len: The maximum context length.
        block_tables: The block tables. (Seq id -> list of physical block)
    """

    def __init__(
        self,
        seq_groups: List[Tuple[List[int], SamplingParams]],
        seq_data: Dict[int, SequenceData],
        prompt_lens: List[int],
        slot_mapping: torch.Tensor,
        context_lens: torch.Tensor,
        max_context_len: int,
        block_tables: torch.Tensor,
        selected_token_indices: torch.Tensor,
        categorized_sample_indices: Dict[SamplingType, torch.Tensor],
        sliding_window: Optional[int] = None,
        persistent_data: Optional[PersistentMetadata] = None,
    ) -> None:
        self.seq_groups = seq_groups
        self.seq_data = seq_data
        self.prompt_lens = prompt_lens
        self.slot_mapping = slot_mapping
        self.context_lens = context_lens
        self.max_context_len = max_context_len
        self.block_tables = block_tables
<<<<<<< HEAD
        self.last_token_indices = last_token_indices
        self.categorized_seq_ids = categorized_seq_ids
        self.persistent_data = persistent_data or PersistentMetadata()
=======
        self.selected_token_indices = selected_token_indices
        self.categorized_sample_indices = categorized_sample_indices
>>>>>>> 1c988a48

        self.max_prompt_len = max(prompt_lens) if prompt_lens else 0
        self.to_cache = None
        if sliding_window is not None:
            # We need to keep the positions of sliding windows within
            # the key/value tables, this is helpful to know which
            # elements we need to cache and where.
            to_cache, start_idx = [], 0
            for prompt_len in self.prompt_lens:
                to_cache.extend(
                    range(
                        start_idx + max(0, prompt_len - sliding_window),
                        start_idx + prompt_len,
                    ))
                start_idx += self.max_prompt_len
            to_cache.extend(range(start_idx, slot_mapping.shape[0]))
            self.to_cache = torch.tensor(to_cache,
                                         dtype=torch.int32,
                                         device=self.slot_mapping.device)

        self.num_prompts = len(prompt_lens)
        self.num_prompt_tokens = self.num_prompts * self.max_prompt_len
        self.num_generation_tokens = context_lens.shape[0]
        self.num_valid_tokens = slot_mapping.shape[0]
        if block_tables.numel() > 0:
            self.max_num_blocks_per_seq = block_tables.shape[1]
        else:
            self.max_num_blocks_per_seq = 0
        assert block_tables.shape[0] == self.num_generation_tokens

        # Set during the execution of the first attention op.
        self.attn_bias: Optional[AttentionBias] = None

    def __repr__(self) -> str:
        # Print only useful metadata.
        return (
            f'InputMetadata('
            f'num_prompt_tokens={self.num_prompt_tokens}, '
            f'num_prompts={self.num_prompts}, '
            f'prompt_lens={self.prompt_lens}, '
            f'num_generation_tokens={self.num_generation_tokens}, '
            f'context_lens={self.context_lens}, '
            f'max_context_len={self.max_context_len}), '
            f'max_num_blocks_per_seq={self.max_num_blocks_per_seq}, '
            f'block_tables={self.block_tables}, '
            f'selected_token_indices={self.selected_token_indices}, '
            f'categorized_sample_indices={self.categorized_sample_indices}, '
            f'slot_mapping={self.slot_mapping})')<|MERGE_RESOLUTION|>--- conflicted
+++ resolved
@@ -6,7 +6,6 @@
 from aphrodite.common.sequence import SequenceData
 
 
-<<<<<<< HEAD
 class PersistentMetadata:
     def __init__(self):
         self._metadata:dict[int,dict] = {}
@@ -22,8 +21,6 @@
         self._metadata[seq_id][key] = val
 
 
-=======
->>>>>>> 1c988a48
 class InputMetadata:
     """Metadata for input sequences. Used for PagedAttention.
 
@@ -58,14 +55,9 @@
         self.context_lens = context_lens
         self.max_context_len = max_context_len
         self.block_tables = block_tables
-<<<<<<< HEAD
-        self.last_token_indices = last_token_indices
-        self.categorized_seq_ids = categorized_seq_ids
-        self.persistent_data = persistent_data or PersistentMetadata()
-=======
         self.selected_token_indices = selected_token_indices
         self.categorized_sample_indices = categorized_sample_indices
->>>>>>> 1c988a48
+        self.persistent_data = persistent_data or PersistentMetadata()
 
         self.max_prompt_len = max(prompt_lens) if prompt_lens else 0
         self.to_cache = None
