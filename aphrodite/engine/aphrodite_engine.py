import copy
import time
from functools import partial
from typing import TYPE_CHECKING, Any, Iterable, List, Optional, Tuple, Union

from aphrodite.common.config import (CacheConfig, ModelConfig, ParallelConfig,
                                     SchedulerConfig)
from aphrodite.processing.scheduler import Scheduler, SchedulerOutputs
from aphrodite.engine.args_tools import EngineArgs
from aphrodite.engine.ray_tools import RayWorker, initialize_cluster, ray
from aphrodite.common.logger import init_logger
from aphrodite.common.outputs import RequestOutput
from aphrodite.common.sampling_params import SamplingParams
from aphrodite.common.sequence import (SamplerOutput, Sequence, SequenceGroup,
                                       SequenceGroupMetadata,
                                       SequenceGroupOutputs, SequenceOutputs,
                                       SequenceStatus)
from aphrodite.transformers_utils.tokenizer import (detokenize_incrementally,
                                                    get_tokenizer)
from aphrodite.common.utils import Counter

if ray:
    from ray.air.util.torch_dist import init_torch_dist_process_group
    from ray.util.scheduling_strategies import PlacementGroupSchedulingStrategy

if TYPE_CHECKING:
    from ray.util.placement_group import PlacementGroup

logger = init_logger(__name__)

_LOGGING_INTERVAL_SEC = 5


class AphroditeEngine:
    """An LLM engine that receives requests and generates texts.

    This is the main class for the Aphrodite engine. It receives requests
    from clients and generates texts from the LLM. It includes a tokenizer, a
    language model (possibly distributed across multiple GPUs), and GPU memory
    space allocated for intermediate states (aka KV cache). This class utilizes
    iteration-level scheduling and efficient memory management to maximize the
    serving throughput.

    The `LLM` class wraps this class for offline batched inference and the
    `AsyncAphrodite` class wraps this class for online serving.

    NOTE: The config arguments are derived from the `EngineArgs` class. For the
    comprehensive list of arguments, see `EngineArgs`.

    Args:
        model_config: The configuration related to the LLM model.
        cache_config: The configuration related to the KV cache memory
            management.
        parallel_config: The configuration related to distributed execution.
        scheduler_config: The configuration related to the request scheduler.
        distributed_init_method: The initialization method for distributed
            execution. See `torch.distributed.init_process_group` for details.
        stage_devices: The list of devices for each stage. Each stage is a list
            of (rank, node_resource, device) tuples.
        log_stats: Whether to log statistics.
    """

    def __init__(
        self,
        model_config: ModelConfig,
        cache_config: CacheConfig,
        parallel_config: ParallelConfig,
        scheduler_config: SchedulerConfig,
        distributed_init_method: str,
        placement_group: Optional["PlacementGroup"],
        log_stats: bool,
    ) -> None:
        logger.info(
            "Initializing an LLM engine with config: "
            f"model={model_config.model!r}, "
            f"tokenizer={model_config.tokenizer!r}, "
            f"tokenizer_mode={model_config.tokenizer_mode}, "
            f"revision={model_config.revision}, "
            f"trust_remote_code={model_config.trust_remote_code}, "
            f"dtype={model_config.dtype}, "
            f"download_dir={model_config.download_dir!r}, "
            f"load_format={model_config.load_format}, "
            f"tensor_parallel_size={parallel_config.tensor_parallel_size}, "
            f"quantization={model_config.quantization}, "
            f"seed={model_config.seed})")
        # TODO: Print more configs in debug mode.

        self.model_config = model_config
        self.cache_config = cache_config
        assert self.cache_config.sliding_window == getattr(
            self.model_config.hf_config, "sliding_window", None)
        self.parallel_config = parallel_config
        self.scheduler_config = scheduler_config
        self.log_stats = log_stats
        self._verify_args()

        self.tokenizer = get_tokenizer(
            model_config.tokenizer,
            tokenizer_mode=model_config.tokenizer_mode,
            trust_remote_code=model_config.trust_remote_code,
            revision=model_config.revision)
        self.seq_counter = Counter()

        # Create the parallel GPU workers.
        if self.parallel_config.worker_use_ray:
            self._init_workers_ray(placement_group)
        else:
            self._init_workers(distributed_init_method)

        # Profile the memory usage and initialize the cache.
        self._init_cache()

        # Create the scheduler.
        self.scheduler = Scheduler(scheduler_config, cache_config)

        # Logging.
        self.last_logging_time = 0.0
        # List of (timestamp, num_tokens)
        self.num_prompt_tokens: List[Tuple[float, int]] = []
        # List of (timestamp, num_tokens)
        self.num_generation_tokens: List[Tuple[float, int]] = []

    def _init_workers(self, distributed_init_method: str):
        # Lazy import the Worker to avoid importing torch.cuda/xformers
        # before CUDA_VISIBLE_DEVICES is set in the Worker
        from aphrodite.task_handler.worker import Worker  # pylint: disable=import-outside-toplevel

        assert self.parallel_config.world_size == 1, (
            "Ray is required if parallel_config.world_size > 1.")

        self.workers: List[Worker] = []
        worker = Worker(
            self.model_config,
            self.parallel_config,
            self.scheduler_config,
            0,
            distributed_init_method,
        )
        self.workers.append(worker)
        self._run_workers(
            "init_model",
            get_all_outputs=True,
        )

    def _init_workers_ray(self, placement_group: "PlacementGroup",
                          **ray_remote_kwargs):
        # Lazy import the Worker to avoid importing torch.cuda/xformers
        # before CUDA_VISIBLE_DEVICES is set in the Worker
        from aphrodite.task_handler.worker import Worker  # pylint: disable=import-outside-toplevel

        self.workers: List[Worker] = []
        for bundle in placement_group.bundle_specs:
            if not bundle.get("GPU", 0):
                continue
            worker = ray.remote(
                num_cpus=0,
                num_gpus=1,
                scheduling_strategy=PlacementGroupSchedulingStrategy(
                    placement_group=placement_group,
                    placement_group_capture_child_tasks=True),
                **ray_remote_kwargs,
            )(RayWorker).remote(self.model_config.trust_remote_code)
            self.workers.append(worker)

        # Initialize torch distributed process group for the workers.
        init_torch_dist_process_group(self.workers, backend="nccl")
        model_config = copy.deepcopy(self.model_config)
        parallel_config = copy.deepcopy(self.parallel_config)
        scheduler_config = copy.deepcopy(self.scheduler_config)
        self._run_workers("init_worker",
                          get_all_outputs=True,
                          worker_init_fn=lambda: Worker(
                              model_config,
                              parallel_config,
                              scheduler_config,
                              None,
                              None,
                          ))
        self._run_workers(
            "init_model",
            get_all_outputs=True,
        )

    def _verify_args(self) -> None:
        self.model_config.verify_with_parallel_config(self.parallel_config)
        self.cache_config.verify_with_parallel_config(self.parallel_config)

    def _init_cache(self) -> None:
        """Profiles the memory usage and initializes the KV cache."""
        # Get the maximum number of blocks that can be allocated on GPU and CPU.
        num_blocks = self._run_workers(
            "profile_num_available_blocks",
            get_all_outputs=True,
            block_size=self.cache_config.block_size,
            gpu_memory_utilization=self.cache_config.gpu_memory_utilization,
            cpu_swap_space=self.cache_config.swap_space_bytes,
        )

        # Since we use a shared centralized controller, we take the minimum
        # number of blocks across all workers to make sure all the memory
        # operators can be applied to all workers.
        num_gpu_blocks = min(b[0] for b in num_blocks)
        num_cpu_blocks = min(b[1] for b in num_blocks)
        # FIXME: Change to debug log.
        logger.info(f"# GPU blocks: {num_gpu_blocks}, "
                    f"# CPU blocks: {num_cpu_blocks}")

        if num_gpu_blocks <= 0:
            raise ValueError("No available memory for the cache blocks. "
                             "Try increasing `gpu_memory_utilization` when "
                             "initializing the engine.")

        self.cache_config.num_gpu_blocks = num_gpu_blocks
        self.cache_config.num_cpu_blocks = num_cpu_blocks

        # Initialize the cache.
        self._run_workers("init_cache_engine", cache_config=self.cache_config)

    @classmethod
    def from_engine_args(cls, engine_args: EngineArgs) -> "AphroditeEngine":
        """Creates an LLM engine from the engine arguments."""
        # Create the engine configs.
        engine_configs = engine_args.create_engine_configs()
        parallel_config = engine_configs[2]
        # Initialize the cluster.
        distributed_init_method, placement_group = initialize_cluster(
            parallel_config)
        # Create the LLM engine.
        engine = cls(*engine_configs,
                     distributed_init_method,
                     placement_group,
                     log_stats=not engine_args.disable_log_stats)
        return engine

    def add_request(
        self,
        request_id: str,
        prompt: Optional[str],
        sampling_params: SamplingParams,
        prompt_token_ids: Optional[List[int]] = None,
        arrival_time: Optional[float] = None,
    ) -> None:
        """Add a request to the engine's request pool.

        The request is added to the request pool and will be processed by the
        scheduler as `engine.step()` is called. The exact scheduling policy is
        determined by the scheduler.

        Args:
            request_id: The unique ID of the request.
            prompt: The prompt string. Can be None if prompt_token_ids is
                provided.
            sampling_params: The sampling parameters for text generation.
            prompt_token_ids: The token IDs of the prompt. If None, we
                use the tokenizer to convert the prompts to token IDs.
            arrival_time: The arrival time of the request. If None, we use
                the current time.
        """
        if arrival_time is None:
            arrival_time = time.time()
        if prompt_token_ids is None:
            assert prompt is not None
            prompt_token_ids = self.tokenizer.encode(prompt)

        # Create the sequences.
        block_size = self.cache_config.block_size
        seq_id = next(self.seq_counter)
        seq = Sequence(seq_id, prompt, prompt_token_ids, block_size)

        # Create the sequence group.
        seq_group = SequenceGroup(request_id, [seq], sampling_params,
                                  arrival_time)

        # Add the sequence group to the scheduler.
        self.scheduler.add_seq_group(seq_group)

    def abort_request(self, request_id: Union[str, Iterable[str]]) -> None:
        """Aborts a request(s) with the given ID.

        Args:
            request_id: The ID(s) of the request to abort.
        """
        self.scheduler.abort_seq_group(request_id)

    def get_model_config(self) -> ModelConfig:
        """Gets the model configuration."""
        return self.model_config

    def get_num_unfinished_requests(self) -> int:
        """Gets the number of unfinished requests."""
        return self.scheduler.get_num_unfinished_seq_groups()

    def has_unfinished_requests(self) -> bool:
        """Returns True if there are unfinished requests."""
        return self.scheduler.has_unfinished_seqs()

    def _schedule(
        self
    ) -> Tuple[List[SequenceGroupMetadata], SchedulerOutputs,
               List[RequestOutput]]:
        seq_group_metadata_list, scheduler_outputs = self.scheduler.schedule()
        return seq_group_metadata_list, scheduler_outputs, [
            RequestOutput.from_seq_group(seq_group)
            for seq_group in scheduler_outputs.ignored_seq_groups
        ]

    def _check_beam_search_early_stopping(
        self,
        early_stopping: Union[bool, str],
        sampling_params: SamplingParams,
        best_running_seq: Sequence,
        current_worst_seq: Sequence,
    ) -> bool:
        assert sampling_params.use_beam_search
        length_penalty = sampling_params.length_penalty
        if early_stopping is True:
            return True

        current_worst_score = (current_worst_seq.get_beam_search_score(
            length_penalty=length_penalty,
            eos_token_id=self.tokenizer.eos_token_id))
        if early_stopping is False:
            highest_attainable_score = (best_running_seq.get_beam_search_score(
                length_penalty=length_penalty,
                eos_token_id=self.tokenizer.eos_token_id))
        else:
            assert early_stopping == "never"
            if length_penalty > 0.0:
                # If length_penalty > 0.0, beam search will prefer longer
                # sequences. The highest attainable score calculation is
                # based on the longest possible sequence length in this case.
                max_possible_length = max(
                    best_running_seq.get_prompt_len() +
                    sampling_params.max_tokens,
                    self.scheduler_config.max_model_len)
                highest_attainable_score = (
                    best_running_seq.get_beam_search_score(
                        length_penalty=length_penalty,
                        eos_token_id=self.tokenizer.eos_token_id,
                        seq_len=max_possible_length))
            else:
                # Otherwise, beam search will prefer shorter sequences. The
                # highest attainable score calculation is based on the current
                # sequence length.
                highest_attainable_score = (
                    best_running_seq.get_beam_search_score(
                        length_penalty=length_penalty,
                        eos_token_id=self.tokenizer.eos_token_id))
        return current_worst_score >= highest_attainable_score

<<<<<<< HEAD
    def _process_sequence_group_samples(self, seq_group: SequenceGroup, samples: List[SequenceOutputs]) -> None:
=======
    def _process_sequence_group_outputs(self, seq_group: SequenceGroup,
                                        outputs: SequenceGroupOutputs) -> None:
        # Process prompt logprobs
        prompt_logprobs = outputs.prompt_logprobs
        if prompt_logprobs is not None:
            seq_group.prompt_logprobs = prompt_logprobs

        # Process samples
        samples = outputs.samples
>>>>>>> 1c988a48
        parent_seqs = seq_group.get_seqs(status=SequenceStatus.RUNNING)
        existing_finished_seqs = seq_group.get_finished_seqs()
        parent_child_dict = {
            parent_seq.seq_id: []
            for parent_seq in parent_seqs
        }
        for sample in samples:
            parent_child_dict[sample.parent_seq_id].append(sample)
        # List of (child, parent)
        child_seqs: List[Tuple[Sequence, Sequence]] = []

        # Process the child samples for each parent sequence
        for parent in parent_seqs:
            child_samples: List[SequenceOutputs] = parent_child_dict[parent.seq_id]
            if len(child_samples) == 0:
                # This parent sequence has no children samples. Remove
                # the parent sequence from the sequence group since it will
                # not be used in the future iterations.
                parent.status = SequenceStatus.FINISHED_ABORTED
                seq_group.remove(parent.seq_id)
                self.scheduler.free_seq(parent)
                continue
            # Fork the parent sequence if there are multiple child samples.
            for child_sample in child_samples[:-1]:
                new_child_seq_id = next(self.seq_counter)
                child = parent.fork(new_child_seq_id)
                child.append_token_id(child_sample.output_token,
                                      child_sample.logprobs)
                child.persistent_data = child_sample.persistent_data
                child_seqs.append((child, parent))
            # Continue the parent sequence for the last child sample.
            # We reuse the parent sequence here to reduce redundant memory
            # copies, especially when using non-beam search sampling methods.
            last_child_sample = child_samples[-1]
            parent.append_token_id(last_child_sample.output_token,
                                   last_child_sample.logprobs)
            parent.persistent_data = last_child_sample.persistent_data
            child_seqs.append((parent, parent))

        for seq, _ in child_seqs:
            self._decode_sequence(seq, seq_group.sampling_params)
            self._check_stop(seq, seq_group.sampling_params)

        # Non-beam search case
        if not seq_group.sampling_params.use_beam_search:
            # For newly created child sequences, add them to the sequence group
            # and fork them in block manager if they are not finished.
            for seq, parent in child_seqs:
                if seq is not parent:
                    seq_group.add(seq)
                    if not seq.is_finished():
                        self.scheduler.fork_seq(parent, seq)

            # Free the finished and selected parent sequences' memory in block
            # manager. Keep them in the sequence group as candidate output.
            # NOTE: we need to fork the new sequences before freeing the
            # old sequences.
            for seq, parent in child_seqs:
                if seq is parent and seq.is_finished():
                    self.scheduler.free_seq(seq)
            return

        # Beam search case
        # Select the child sequences to keep in the sequence group.
        selected_child_seqs = []
        unselected_child_seqs = []
        beam_width = seq_group.sampling_params.best_of
        length_penalty = seq_group.sampling_params.length_penalty

        # Select the newly finished sequences with the highest scores
        # to replace existing finished sequences.
        # Tuple of (seq, parent, is_new)
        existing_finished_seqs = [(seq, None, False)
                                  for seq in existing_finished_seqs]
        new_finished_seqs = [(seq, parent, True) for seq, parent in child_seqs
                             if seq.is_finished()]
        all_finished_seqs = existing_finished_seqs + new_finished_seqs
        # Sort the finished sequences by their scores.
        all_finished_seqs.sort(key=lambda x: x[0].get_beam_search_score(
            length_penalty=length_penalty,
            eos_token_id=self.tokenizer.eos_token_id),
                               reverse=True)
        for seq, parent, is_new in all_finished_seqs[:beam_width]:
            if is_new:
                # A newly generated child sequence finishes and has a high
                # score, so we will add it into the sequence group.
                selected_child_seqs.append((seq, parent))
        for seq, parent, is_new in all_finished_seqs[beam_width:]:
            if is_new:
                # A newly generated child sequence finishes but has a low
                # score, so we will not add it into the sequence group.
                # Additionally, if this sequence is a continuation of a
                # parent sequence, we will need remove the parent sequence
                # from the sequence group.
                unselected_child_seqs.append((seq, parent))
            else:
                # An existing finished sequence has a low score, so we will
                # remove it from the sequence group.
                seq_group.remove(seq.seq_id)

        # select the top beam_width sequences from the running
        # sequences for the next iteration to continue the beam
        # search.
        running_child_seqs = [(seq, parent) for seq, parent in child_seqs
                              if not seq.is_finished()]
        # Sort the running sequences by their scores.
        running_child_seqs.sort(key=lambda x: x[0].get_beam_search_score(
            length_penalty=length_penalty,
            eos_token_id=self.tokenizer.eos_token_id),
                                reverse=True)

        # Check if we can stop the beam search.
        if len(running_child_seqs) == 0:
            # No running sequences, stop the beam search.
            stop_beam_search = True
        elif len(all_finished_seqs) < beam_width:
            # Not enough finished sequences, continue the beam search.
            stop_beam_search = False
        else:
            # Check the early stopping criteria
            best_running_seq = running_child_seqs[0][0]
            current_worst_seq = all_finished_seqs[beam_width - 1][0]
            stop_beam_search = self._check_beam_search_early_stopping(
                seq_group.sampling_params.early_stopping,
                seq_group.sampling_params, best_running_seq, current_worst_seq)

        if stop_beam_search:
            # Stop the beam search and remove all the running sequences from
            # the sequence group.
            unselected_child_seqs.extend(running_child_seqs)
        else:
            # Continue the beam search and select the top beam_width sequences
            # to continue the beam search.
            selected_child_seqs.extend(running_child_seqs[:beam_width])
            # The remaining running sequences will not be used in the next
            # iteration. Again, if these sequences are continuations of
            # parent sequences, we will need to remove the parent sequences
            # from the sequence group.
            unselected_child_seqs.extend(running_child_seqs[beam_width:])

        # For newly created child sequences, add them to the sequence group
        # and fork them in block manager if they are not finished.
        for seq, parent in selected_child_seqs:
            if seq is not parent:
                seq_group.add(seq)
                if not seq.is_finished():
                    self.scheduler.fork_seq(parent, seq)

        # Free the finished and selected parent sequences' memory in block
        # manager. Keep them in the sequence group as candidate output.
        for seq, parent in selected_child_seqs:
            if seq is parent and seq.is_finished():
                self.scheduler.free_seq(seq)

        # Remove the unselected parent sequences from the sequence group and
        # free their memory in block manager.
        for seq, parent in unselected_child_seqs:
            if seq is parent:
                # Remove the parent sequence if it is not selected for next
                # iteration
                seq_group.remove(seq.seq_id)
                self.scheduler.free_seq(seq)

    def _process_model_outputs(
            self, output: SamplerOutput,
            scheduler_outputs: SchedulerOutputs) -> List[RequestOutput]:
        # Update the scheduled sequence groups with the model outputs.
        scheduled_seq_groups = scheduler_outputs.scheduled_seq_groups
        for seq_group, outputs in zip(scheduled_seq_groups, output):
            self._process_sequence_group_outputs(seq_group, outputs)

        # Free the finished sequence groups.
        self.scheduler.free_finished_seq_groups()

        # Create the outputs.
        request_outputs: List[RequestOutput] = []
        for seq_group in (scheduled_seq_groups +
                          scheduler_outputs.ignored_seq_groups):
            request_output = RequestOutput.from_seq_group(seq_group)
            request_outputs.append(request_output)

        if self.log_stats:
            # Log the system stats.
            self._log_system_stats(scheduler_outputs.prompt_run,
                                   scheduler_outputs.num_batched_tokens)
        return request_outputs

    def step(self) -> List[RequestOutput]:
        """Performs one decoding iteration and returns newly generated results.

        This function performs one decoding iteration of the engine. It first
        schedules the sequences to be executed in the next iteration and the
        token blocks to be swapped in/out/copy. Then, it executes the model
        and updates the scheduler with the model outputs. Finally, it decodes
        the sequences and returns the newly generated results.
        """
        seq_group_metadata_list, scheduler_outputs, ignored = self._schedule()
        if scheduler_outputs.is_empty():
            return ignored

        # Execute the model.
        output = self._run_workers(
            "execute_model",
            seq_group_metadata_list=seq_group_metadata_list,
            blocks_to_swap_in=scheduler_outputs.blocks_to_swap_in,
            blocks_to_swap_out=scheduler_outputs.blocks_to_swap_out,
            blocks_to_copy=scheduler_outputs.blocks_to_copy,
        )

        return self._process_model_outputs(output, scheduler_outputs) + ignored

    def _log_system_stats(
        self,
        prompt_run: bool,
        num_batched_tokens: int,
    ) -> None:
        now = time.time()
        # Log the number of batched input tokens.
        if prompt_run:
            self.num_prompt_tokens.append((now, num_batched_tokens))
        else:
            self.num_generation_tokens.append((now, num_batched_tokens))

        elapsed_time = now - self.last_logging_time
        if elapsed_time < _LOGGING_INTERVAL_SEC:
            return

        # Discard the old stats.
        self.num_prompt_tokens = [(t, n) for t, n in self.num_prompt_tokens
                                  if now - t < _LOGGING_INTERVAL_SEC]
        self.num_generation_tokens = [(t, n)
                                      for t, n in self.num_generation_tokens
                                      if now - t < _LOGGING_INTERVAL_SEC]

        if len(self.num_prompt_tokens) > 1:
            total_num_tokens = sum(n for _, n in self.num_prompt_tokens[:-1])
            window = now - self.num_prompt_tokens[0][0]
            avg_prompt_throughput = total_num_tokens / window
        else:
            avg_prompt_throughput = 0.0
        if len(self.num_generation_tokens) > 1:
            total_num_tokens = sum(n
                                   for _, n in self.num_generation_tokens[:-1])
            window = now - self.num_generation_tokens[0][0]
            avg_generation_throughput = total_num_tokens / window
        else:
            avg_generation_throughput = 0.0

        total_num_gpu_blocks = self.cache_config.num_gpu_blocks
        num_free_gpu_blocks = (
            self.scheduler.block_manager.get_num_free_gpu_blocks())
        num_used_gpu_blocks = total_num_gpu_blocks - num_free_gpu_blocks
        gpu_cache_usage = num_used_gpu_blocks / total_num_gpu_blocks

        total_num_cpu_blocks = self.cache_config.num_cpu_blocks
        if total_num_cpu_blocks > 0:
            num_free_cpu_blocks = (
                self.scheduler.block_manager.get_num_free_cpu_blocks())
            num_used_cpu_blocks = total_num_cpu_blocks - num_free_cpu_blocks
            cpu_cache_usage = num_used_cpu_blocks / total_num_cpu_blocks
        else:
            cpu_cache_usage = 0.0

        logger.info("Avg prompt throughput: "
                    f"{avg_prompt_throughput:.1f} tokens/s, "
                    "Avg generation throughput: "
                    f"{avg_generation_throughput:.1f} tokens/s, "
                    f"Running: {len(self.scheduler.running)} reqs, "
                    f"Swapped: {len(self.scheduler.swapped)} reqs, "
                    f"Pending: {len(self.scheduler.waiting)} reqs, "
                    f"GPU KV cache usage: {gpu_cache_usage * 100:.1f}%, "
                    f"CPU KV cache usage: {cpu_cache_usage * 100:.1f}%")
        self.last_logging_time = now

    def _decode_sequence(self, seq: Sequence,
                         sampling_params: SamplingParams) -> None:
        """Decodes the new token for a sequence."""
        (new_tokens, new_output_text, prefix_offset,
         read_offset) = detokenize_incrementally(
             self.tokenizer,
             all_input_ids=seq.get_token_ids(),
             prev_tokens=seq.tokens,
             prefix_offset=seq.prefix_offset,
             read_offset=seq.read_offset,
             skip_special_tokens=sampling_params.skip_special_tokens,
         )
        if seq.tokens is None:
            seq.tokens = new_tokens
        else:
            seq.tokens.extend(new_tokens)
        seq.prefix_offset = prefix_offset
        seq.read_offset = read_offset
        seq.output_text += new_output_text

    def _check_stop(self, seq: Sequence,
                    sampling_params: SamplingParams) -> None:
        """Stop the finished sequences."""
        if any(seq.output_text.endswith(stop_str) for stop_str in sampling_params.stop):
            seq.status = SequenceStatus.FINISHED_STOPPED
            return
        
        if seq.get_last_token_id() in sampling_params.stop_token_ids:
            seq.status = SequenceStatus.FINISHED_STOPPED
            return

        # Check if the sequence has reached max_model_len.
        if seq.get_len() > self.scheduler_config.max_model_len:
            seq.status = SequenceStatus.FINISHED_LENGTH_CAPPED
            return

        # Check if the sequence has reached max_tokens.
        if seq.get_output_len() == sampling_params.max_tokens:
            seq.status = SequenceStatus.FINISHED_LENGTH_CAPPED
            return

        # Check if the sequence has generated the EOS token.
        if ((not sampling_params.ignore_eos)
                and seq.get_last_token_id() == self.tokenizer.eos_token_id):
            seq.status = SequenceStatus.FINISHED_STOPPED
            return

    def _run_workers(
        self,
        method: str,
        *args,
        get_all_outputs: bool = False,
        **kwargs,
    ) -> Any:
        """Runs the given method on all workers."""
        all_outputs = []
        for worker in self.workers:
            if self.parallel_config.worker_use_ray:
                executor = partial(worker.execute_method.remote, method)
            else:
                executor = getattr(worker, method)

            output = executor(*args, **kwargs)
            all_outputs.append(output)

        if self.parallel_config.worker_use_ray:
            all_outputs = ray.get(all_outputs)

        if get_all_outputs:
            return all_outputs

        # Make sure all workers have the same results.
        output = all_outputs[0]
        for other_output in all_outputs[1:]:
            assert output == other_output
        return output<|MERGE_RESOLUTION|>--- conflicted
+++ resolved
@@ -348,9 +348,6 @@
                         eos_token_id=self.tokenizer.eos_token_id))
         return current_worst_score >= highest_attainable_score
 
-<<<<<<< HEAD
-    def _process_sequence_group_samples(self, seq_group: SequenceGroup, samples: List[SequenceOutputs]) -> None:
-=======
     def _process_sequence_group_outputs(self, seq_group: SequenceGroup,
                                         outputs: SequenceGroupOutputs) -> None:
         # Process prompt logprobs
@@ -360,7 +357,6 @@
 
         # Process samples
         samples = outputs.samples
->>>>>>> 1c988a48
         parent_seqs = seq_group.get_seqs(status=SequenceStatus.RUNNING)
         existing_finished_seqs = seq_group.get_finished_seqs()
         parent_child_dict = {
