import argparse
import dataclasses
from dataclasses import dataclass
from typing import Optional, Tuple

from aphrodite.common.config import (CacheConfig, ModelConfig, ParallelConfig,
                                     SchedulerConfig, LoRAConfig)


@dataclass
class EngineArgs:
    """Arguments for the Aphrodite engine."""
    model: str
    tokenizer: Optional[str] = None
    tokenizer_mode: str = 'auto'
    trust_remote_code: bool = False
    download_dir: Optional[str] = None
    load_format: str = 'auto'
    dtype: str = 'auto'
    seed: int = 0
    max_model_len: Optional[int] = None
    worker_use_ray: bool = False
    pipeline_parallel_size: int = 1
    tensor_parallel_size: int = 1
    max_parallel_loading_workers: Optional[int] = None
    block_size: int = 16
    swap_space: int = 4  # GiB
    gpu_memory_utilization: float = 0.90
    max_num_batched_tokens: Optional[int] = None
    max_num_seqs: int = 256
    max_paddings: int = 256
    disable_log_stats: bool = False
    revision: Optional[str] = None
    quantization: Optional[str] = None
    enforce_eager: bool = False
    max_context_len_to_capture: int = 8192
<<<<<<< HEAD
    enable_lora: bool = False
    max_loras: int = 1
    max_lora_rank: int = 16
    lora_extra_vocab_size: int = 256
    lora_dtype = 'auto'
    max_cpu_loras: Optional[int] = None
=======
    kv_cache_dtype: Optional[str] = None
>>>>>>> f121a5ed

    def __post_init__(self):
        if self.tokenizer is None:
            self.tokenizer = self.model

    @staticmethod
    def add_cli_args(
            parser: argparse.ArgumentParser) -> argparse.ArgumentParser:
        """Shared CLI arguments for the Aphrodite engine."""
        # Model arguments
        parser.add_argument(
            '--model',
            type=str,
            default='EleutherAI/pythia-70m-deduped',
            help='name or path of the huggingface model to use')
        parser.add_argument(
            '--tokenizer',
            type=str,
            default=EngineArgs.tokenizer,
            help='name or path of the huggingface tokenizer to use')
        parser.add_argument(
            '--revision',
            type=str,
            default=None,
            help='the specific model version to use. It can be a branch '
            'name, a tag name, or a commit id. If unspecified, will use '
            'the default version.')
        parser.add_argument('--tokenizer-mode',
                            type=str,
                            default=EngineArgs.tokenizer_mode,
                            choices=['auto', 'slow'],
                            help='tokenizer mode. "auto" will use the fast '
                            'tokenizer if available, and "slow" will '
                            'always use the slow tokenizer.')
        parser.add_argument('--trust-remote-code',
                            action='store_true',
                            help='trust remote code from huggingface')
        parser.add_argument('--download-dir',
                            type=str,
                            default=EngineArgs.download_dir,
                            help='directory to download and load the weights, '
                            'default to the default cache dir of '
                            'huggingface')
        parser.add_argument(
            '--load-format',
            type=str,
            default=EngineArgs.load_format,
            choices=['auto', 'pt', 'safetensors', 'npcache', 'dummy'],
            help='The format of the model weights to load. '
            '"auto" will try to load the weights in the safetensors '
            'and fall back to the pytorch bin format if safetensors '
            'is not available. '
            '"pt" will load the weights in the pytorch bin format. '
            '"safetensors" will load the weights in the safetensors. '
            '"npcache" will load the weights in pytorch format and store '
            'a numpy cache to speed up the loading. '
            '"dummy" will initialize the weights with random values, '
            'which is mainly for profiling.')
        parser.add_argument(
            '--dtype',
            type=str,
            default=EngineArgs.dtype,
            choices=[
                'auto', 'half', 'float16', 'bfloat16', 'float', 'float32'
            ],
            help='data type for model weights and activations. '
            'The "auto" option will use FP16 precision '
            'for FP32 and FP16 models, and BF16 precision '
            'for BF16 models.')
        parser.add_argument('--max-model-len',
                            type=int,
                            default=None,
                            help='model context length. If unspecified, '
                            'will be automatically derived from the model.')
        # Parallel arguments
        parser.add_argument('--worker-use-ray',
                            action='store_true',
                            help='use Ray for distributed serving, will be '
                            'automatically set when using more than 1 GPU')
        parser.add_argument('--pipeline-parallel-size',
                            '-pp',
                            type=int,
                            default=EngineArgs.pipeline_parallel_size,
                            help='number of pipeline stages')
        parser.add_argument('--tensor-parallel-size',
                            '-tp',
                            type=int,
                            default=EngineArgs.tensor_parallel_size,
                            help='number of tensor parallel replicas')
        parser.add_argument(
            '--max-parallel-loading-workers',
            '-mplw',
            type=int,
            help='load model sequentially in multiple batches, '
            'to avoid CPU OOM when using tensor parallel '
            'with large models.')
        # KV cache arguments
        parser.add_argument('--block-size',
                            type=int,
                            default=EngineArgs.block_size,
                            choices=[8, 16, 32],
                            help='token block size')
        # TODO: Support fine-grained seeds (e.g., seed per request).
        parser.add_argument('--seed',
                            type=int,
                            default=EngineArgs.seed,
                            help='random seed')
        parser.add_argument('--swap-space',
                            type=int,
                            default=EngineArgs.swap_space,
                            help='CPU swap space size (GiB) per GPU')
        parser.add_argument('--gpu-memory-utilization',
                            '-gmu',
                            type=float,
                            default=EngineArgs.gpu_memory_utilization,
                            help='the percentage of GPU memory to be used for'
                            'the model executor')
        parser.add_argument('--max-num-batched-tokens',
                            '-mnbt',
                            type=int,
                            default=EngineArgs.max_num_batched_tokens,
                            help='maximum number of batched tokens per '
                            'iteration')
        parser.add_argument('--max-num-seqs',
                            type=int,
                            default=EngineArgs.max_num_seqs,
                            help='maximum number of sequences per iteration')
        parser.add_argument('--max-paddings',
                            type=int,
                            default=EngineArgs.max_paddings,
                            help='maximum number of paddings in a batch')
        parser.add_argument('--disable-log-stats',
                            action='store_true',
                            help='disable logging statistics')
        # Quantization settings.
        parser.add_argument('--quantization',
                            '-q',
                            type=str,
                            choices=['awq', 'squeezellm', 'gptq', None],
                            default=None,
                            help='Method used to quantize the weights')
        # LoRA settings.
        parser.add_argument('--enable-lora',
                            action='store_true',
                            help='If True, enable LoRA adapters.')
        parser.add_argument('--max-loras',
                            type=int,
                            default=EngineArgs.max_loras,
                            help='max number of LoRAs in a single batch')
        parser.add_argument('--max-lora-rank',
                            type=int,
                            default=EngineArgs.max_lora_rank,
                            help='max LoRA rank')
        parser.add_argument('--lora-extra-vocab-size',
                            type=int,
                            default=EngineArgs.lora_extra_vocab_size,
                            help='LoRA extra vocab size')
        parser.add_argument('--lora-dtype',
                            type=str,
                            default=EngineArgs.lora_dtype,
                            choices=['auto', 'float16', 'bfloat16', 'float32'],
                            help='data type for LoRA')
        parser.add_argument(
            '--max-cpu-loras',
            type=int,
            default=EngineArgs.max_cpu_loras,
            help=('Maximum number of LoRAs to store in CPU memory. '
                  'Must be >= than max_num_seqs. '
                  'Defaults to max_num_seqs.'))
        # CUDA graph settings.
        parser.add_argument('--enforce-eager',
                            action='store_true',
                            help='Always use eager-mode PyTorch. If False, '
                            'will use eager mode and CUDA graph in hybrid '
                            'for maximum performance and flexibility.')
        parser.add_argument('--max-context-len-to-capture',
                            type=int,
                            default=EngineArgs.max_context_len_to_capture,
                            help='maximum context length covered by CUDA '
                            'graphs. When a sequence has context length '
                            'larger than this, we fall back to eager mode.')
        parser.add_argument('--kv-cache-dtype',
                            type=str,
                            choices=['fp8', None],
                            default=None,
                            help='Data type for the KV cache.')
        return parser

    @classmethod
    def from_cli_args(cls, args: argparse.Namespace) -> 'EngineArgs':
        # Get the list of attributes of this dataclass.
        attrs = [attr.name for attr in dataclasses.fields(cls)]
        # Set the attributes from the parsed arguments.
        engine_args = cls(**{attr: getattr(args, attr) for attr in attrs})
        return engine_args

    def create_engine_configs(
        self,
    ) -> Tuple[ModelConfig, CacheConfig, ParallelConfig, SchedulerConfig,
               Optional[LoRAConfig]]:
        model_config = ModelConfig(self.model, self.tokenizer,
                                   self.tokenizer_mode, self.trust_remote_code,
                                   self.download_dir, self.load_format,
                                   self.dtype, self.seed, self.revision,
                                   self.max_model_len, self.quantization,
                                   self.enforce_eager,
                                   self.max_context_len_to_capture)
        cache_config = CacheConfig(self.block_size,
                                   self.gpu_memory_utilization,
                                   self.swap_space, self.kv_cache_dtype,
                                   model_config.get_sliding_window())
        parallel_config = ParallelConfig(self.pipeline_parallel_size,
                                         self.tensor_parallel_size,
                                         self.worker_use_ray,
                                         self.max_parallel_loading_workers)
        scheduler_config = SchedulerConfig(self.max_num_batched_tokens,
                                           self.max_num_seqs,
                                           model_config.max_model_len,
                                           self.max_paddings)
        lora_config = LoRAConfig(
            max_lora_rank=self.max_lora_rank,
            max_loras=self.max_loras,
            lora_extra_vocab_size=self.lora_extra_vocab_size,
            lora_dtype=self.lora_dtype,
            max_cpu_loras=self.max_cpu_loras
            if self.max_cpu_loras > 0 else None) if self.enable_lora else None
        return model_config, cache_config, parallel_config, scheduler_config, lora_config


@dataclass
class AsyncEngineArgs(EngineArgs):
    """Arguments for asynchronous Aohrodite engine."""
    engine_use_ray: bool = False
    disable_log_requests: bool = False
    max_log_len: Optional[int] = None

    @staticmethod
    def add_cli_args(
            parser: argparse.ArgumentParser) -> argparse.ArgumentParser:
        parser = EngineArgs.add_cli_args(parser)
        parser.add_argument('--engine-use-ray',
                            action='store_true',
                            help='use Ray to start the LLM engine in a '
                            'separate process as the server process.')
        parser.add_argument('--disable-log-requests',
                            action='store_true',
                            help='disable logging requests')
        parser.add_argument('--max-log-len',
                            type=int,
                            default=None,
                            help='max number of prompt characters or prompt '
                            'ID numbers being printed in log. '
                            'Default: unlimited.')
        return parser<|MERGE_RESOLUTION|>--- conflicted
+++ resolved
@@ -34,16 +34,13 @@
     quantization: Optional[str] = None
     enforce_eager: bool = False
     max_context_len_to_capture: int = 8192
-<<<<<<< HEAD
     enable_lora: bool = False
     max_loras: int = 1
     max_lora_rank: int = 16
     lora_extra_vocab_size: int = 256
     lora_dtype = 'auto'
     max_cpu_loras: Optional[int] = None
-=======
     kv_cache_dtype: Optional[str] = None
->>>>>>> f121a5ed
 
     def __post_init__(self):
         if self.tokenizer is None:
