--- conflicted
+++ resolved
@@ -54,18 +54,6 @@
 CXX_FLAGS += [f"-D_GLIBCXX_USE_CXX11_ABI={ABI}"]
 NVCC_FLAGS += [f"-D_GLIBCXX_USE_CXX11_ABI={ABI}"]
 
-<<<<<<< HEAD
-cutlass_include_path = f"{ROOT_DIR}/kernels/attention/flash_attn_v2/third_party/cutlass/include"
-if not os.path.exists(cutlass_include_path):
-    raise RuntimeError(
-        "Cutlass is not found. Please run `git submodule update --init --recursive`."
-    )
-NVCC_FLAGS += [f"-I{cutlass_include_path}"]
-
-if CUDA_HOME is None:
-    raise RuntimeError(
-        "Cannot find CUDA_HOME. CUDA must be available to build the package.")
-=======
 def get_amdgpu_offload_arch():
     command = "/opt/rocm/llvm/bin/amdgpu-offload-arch"
     try:
@@ -102,7 +90,6 @@
     else:
         print("Could not find HIP version in the output")
         return None
->>>>>>> 5d288aa7
 
 def glob(pattern: str):
     root = Path(__name__).parent
@@ -318,26 +305,7 @@
 
 aphrodite_extension = CUDAExtension(
     name="aphrodite._C",
-<<<<<<< HEAD
-    sources=[
-        "kernels/cache_kernels.cu",
-        "kernels/attention/attention_kernels.cu",
-        "kernels/pos_encoding_kernels.cu",
-        "kernels/activation_kernels.cu",
-        "kernels/layernorm_kernels.cu",
-        "kernels/quantization/awq/gemm_kernels.cu",
-        "kernels/quantization/squeezellm/quant_cuda_kernel.cu",
-        "kernels/quantization/gptq/exllama_ext.cpp",
-        "kernels/quantization/gptq/q_matrix.cu",
-        "kernels/quantization/gptq/q_gemm.cu",
-        "kernels/quantization/gptq/old_matmul_kernel.cu",
-        "kernels/cuda_utils_kernels.cu",
-        "kernels/attention/flash_attn_v2/paged_flash/flash_api.cu",
-        "kernels/pybind.cpp",
-    ],
-=======
     sources=aphrodite_extension_sources,
->>>>>>> 5d288aa7
     extra_compile_args={
         "cxx": CXX_FLAGS,
         "nvcc": NVCC_FLAGS,
