wip*
repos
.vscode
*.env
*egg-info
*.so
.conda
build
*.json
dist*
.VSCodeCounter
.venv
conda/
umamba.exe
bin/
models/
*.whl
<<<<<<< HEAD

keys/
=======
# Byte-compiled / optimized / DLL files
__pycache__/
*.py[cod]
*$py.class

# C extensions
*.so

# Distribution / packaging
.Python
build/
develop-eggs/
dist/
downloads/
eggs/
.eggs/
lib/
lib64/
parts/
sdist/
var/
wheels/
share/python-wheels/
*.egg-info/
.installed.cfg
*.egg
MANIFEST

# PyInstaller
#  Usually these files are written by a python script from a template
#  before PyInstaller builds the exe, so as to inject date/other infos into it.
*.manifest
*.spec

# Installer logs
pip-log.txt
pip-delete-this-directory.txt

# Unit test / coverage reports
htmlcov/
.tox/
.nox/
.coverage
.coverage.*
.cache
nosetests.xml
coverage.xml
*.cover
*.py,cover
.hypothesis/
.pytest_cache/
cover/

# Translations
*.mo
*.pot

# Django stuff:
*.log
local_settings.py
db.sqlite3
db.sqlite3-journal

# Flask stuff:
instance/
.webassets-cache

# Scrapy stuff:
.scrapy

# Sphinx documentation
docs/_build/

# PyBuilder
.pybuilder/
target/

# Jupyter Notebook
.ipynb_checkpoints

# IPython
profile_default/
ipython_config.py

# pyenv
#   For a library or package, you might want to ignore these files since the code is
#   intended to run in multiple environments; otherwise, check them in:
# .python-version

# pipenv
#   According to pypa/pipenv#598, it is recommended to include Pipfile.lock in version control.
#   However, in case of collaboration, if having platform-specific dependencies or dependencies
#   having no cross-platform support, pipenv may install dependencies that don't work, or not
#   install all needed dependencies.
#Pipfile.lock

# poetry
#   Similar to Pipfile.lock, it is generally recommended to include poetry.lock in version control.
#   This is especially recommended for binary packages to ensure reproducibility, and is more
#   commonly ignored for libraries.
#   https://python-poetry.org/docs/basic-usage/#commit-your-poetrylock-file-to-version-control
#poetry.lock

# pdm
#   Similar to Pipfile.lock, it is generally recommended to include pdm.lock in version control.
#pdm.lock
#   pdm stores project-wide configurations in .pdm.toml, but it is recommended to not include it
#   in version control.
#   https://pdm.fming.dev/#use-with-ide
.pdm.toml

# PEP 582; used by e.g. github.com/David-OConnor/pyflow and github.com/pdm-project/pdm
__pypackages__/

# Celery stuff
celerybeat-schedule
celerybeat.pid

# SageMath parsed files
*.sage.py

# Environments
.env
.venv
env/
venv/
ENV/
env.bak/
venv.bak/

# Spyder project settings
.spyderproject
.spyproject

# Rope project settings
.ropeproject

# mkdocs documentation
/site

# mypy
.mypy_cache/
.dmypy.json
dmypy.json

# Pyre type checker
.pyre/

# pytype static type analyzer
.pytype/

# Cython debug symbols
cython_debug/

# PyCharm
#  JetBrains specific template is maintained in a separate JetBrains.gitignore that can
#  be found at https://github.com/github/gitignore/blob/main/Global/JetBrains.gitignore
#  and can be added to the global gitignore or merged into this file.  For a more nuclear
#  option (not recommended) you can uncomment the following to ignore the entire idea folder.
.idea/

# VSCode
.vscode/

# DS Store
.DS_Store

# Results
*.csv

# Python pickle files
*.pkl

# Sphinx documentation
_build/

# vim swap files
*.swo
*.swp
>>>>>>> 1c988a48
<|MERGE_RESOLUTION|>--- conflicted
+++ resolved
@@ -15,10 +15,6 @@
 bin/
 models/
 *.whl
-<<<<<<< HEAD
-
-keys/
-=======
 # Byte-compiled / optimized / DLL files
 __pycache__/
 *.py[cod]
@@ -198,4 +194,5 @@
 # vim swap files
 *.swo
 *.swp
->>>>>>> 1c988a48
+
+keys/